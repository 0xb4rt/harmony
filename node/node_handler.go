package node

import (
	"bytes"
	"context"
	"errors"
	"math"
	"math/big"
	"os"
	"os/exec"
	"strconv"
	"sync"
	"sync/atomic"
	"syscall"
	"time"

	"github.com/ethereum/go-ethereum/common"
	"github.com/ethereum/go-ethereum/crypto"
	"github.com/ethereum/go-ethereum/rlp"
	pb "github.com/golang/protobuf/proto"
	"github.com/harmony-one/bls/ffi/go/bls"
	common2 "github.com/harmony-one/harmony/internal/common"
	libp2p_peer "github.com/libp2p/go-libp2p-peer"

	"github.com/harmony-one/harmony/api/proto"
	proto_discovery "github.com/harmony-one/harmony/api/proto/discovery"
	"github.com/harmony-one/harmony/api/proto/message"
	proto_node "github.com/harmony-one/harmony/api/proto/node"
	"github.com/harmony-one/harmony/api/service"
	"github.com/harmony-one/harmony/contracts/structs"
	"github.com/harmony-one/harmony/core"
	"github.com/harmony-one/harmony/core/types"
	nodeconfig "github.com/harmony-one/harmony/internal/configs/node"
	"github.com/harmony-one/harmony/internal/ctxerror"
	"github.com/harmony-one/harmony/internal/utils"
	"github.com/harmony-one/harmony/p2p"
	"github.com/harmony-one/harmony/p2p/host"
)

const (
	consensusTimeout = 30 * time.Second
)

// ReceiveGlobalMessage use libp2p pubsub mechanism to receive global broadcast messages
func (node *Node) ReceiveGlobalMessage() {
	ctx := context.Background()
	for {
		if node.globalGroupReceiver == nil {
			time.Sleep(100 * time.Millisecond)
			continue
		}
		msg, sender, err := node.globalGroupReceiver.Receive(ctx)
		if sender != node.host.GetID() {
			//utils.Logger().Info("[PUBSUB]", "received global msg", len(msg), "sender", sender)
			if err == nil {
				// skip the first 5 bytes, 1 byte is p2p type, 4 bytes are message size
				go node.messageHandler(msg[5:], sender)
			}
		}
	}
}

// ReceiveGroupMessage use libp2p pubsub mechanism to receive broadcast messages
func (node *Node) ReceiveGroupMessage() {
	ctx := context.Background()
	for {
		if node.shardGroupReceiver == nil {
			time.Sleep(100 * time.Millisecond)
			continue
		}
		msg, sender, err := node.shardGroupReceiver.Receive(ctx)
		if sender != node.host.GetID() {
			//utils.Logger().Info("[PUBSUB]", "received group msg", len(msg), "sender", sender)
			if err == nil {
				// skip the first 5 bytes, 1 byte is p2p type, 4 bytes are message size
				go node.messageHandler(msg[5:], sender)
			}
		}
	}
}

// ReceiveClientGroupMessage use libp2p pubsub mechanism to receive broadcast messages for client
func (node *Node) ReceiveClientGroupMessage() {
	ctx := context.Background()
	for {
		if node.clientReceiver == nil {
			// check less frequent on client messages
			time.Sleep(100 * time.Millisecond)
			continue
		}
		msg, sender, err := node.clientReceiver.Receive(ctx)
		if sender != node.host.GetID() {
			// utils.Logger().Info("[CLIENT]", "received group msg", len(msg), "sender", sender, "error", err)
			if err == nil {
				// skip the first 5 bytes, 1 byte is p2p type, 4 bytes are message size
				go node.messageHandler(msg[5:], sender)
			}
		}
	}
}

// messageHandler parses the message and dispatch the actions
func (node *Node) messageHandler(content []byte, sender libp2p_peer.ID) {
	msgCategory, err := proto.GetMessageCategory(content)
	if err != nil {
		utils.Logger().Error().
			Err(err).
			Msg("messageHandler get message category failed")
		return
	}

	msgType, err := proto.GetMessageType(content)
	if err != nil {
		utils.Logger().Error().
			Err(err).
			Msg("messageHandler get message type failed")
		return
	}

	msgPayload, err := proto.GetMessagePayload(content)
	if err != nil {
		utils.Logger().Error().
			Err(err).
			Msg("messageHandler get message payload failed")
		return
	}

	switch msgCategory {
	case proto.Consensus:
		msgPayload, _ := proto.GetConsensusMessagePayload(content)
		if node.NodeConfig.Role() == nodeconfig.ExplorerNode {
			node.ExplorerMessageHandler(msgPayload)
		} else {
			node.ConsensusMessageHandler(msgPayload)
		}
	case proto.DRand:
		msgPayload, _ := proto.GetDRandMessagePayload(content)
		if node.DRand != nil {
			if node.DRand.IsLeader {
				node.DRand.ProcessMessageLeader(msgPayload)
			} else {
				node.DRand.ProcessMessageValidator(msgPayload)
			}
		}
	case proto.Staking:
		utils.Logger().Debug().Msg("NET: Received staking message")
		msgPayload, _ := proto.GetStakingMessagePayload(content)
		// Only beacon leader processes staking txn
		if node.Consensus != nil && node.Consensus.ShardID == 0 && node.Consensus.IsLeader() {
			node.processStakingMessage(msgPayload)
		}
	case proto.Node:
		actionType := proto_node.MessageType(msgType)
		switch actionType {
		case proto_node.Transaction:
			utils.Logger().Debug().Msg("NET: received message: Node/Transaction")
			node.transactionMessageHandler(msgPayload)
		case proto_node.Block:
			utils.Logger().Debug().Msg("NET: received message: Node/Block")
			blockMsgType := proto_node.BlockMessageType(msgPayload[0])
			switch blockMsgType {
			case proto_node.Sync:
				utils.Logger().Debug().Msg("NET: received message: Node/Sync")
				var blocks []*types.Block
				err := rlp.DecodeBytes(msgPayload[1:], &blocks)
				if err != nil {
					utils.Logger().Error().
						Err(err).
						Msg("block sync")
				} else {
					// for non-beaconchain node, subscribe to beacon block broadcast
					role := node.NodeConfig.Role()
					if role == nodeconfig.Validator {

						for _, block := range blocks {
							if block.ShardID() == 0 {
								utils.Logger().Info().
									Uint64("block", blocks[0].NumberU64()).
									Msgf("Block being handled by block channel %d %d", block.NumberU64(), block.ShardID())
								node.BeaconBlockChannel <- block
							}
						}
					}
					if node.Client != nil && node.Client.UpdateBlocks != nil && blocks != nil {
						utils.Logger().Info().Msg("Block being handled by client")
						node.Client.UpdateBlocks(blocks)
					}
				}

			case proto_node.Header:
				// only beacon chain will accept the header from other shards
				utils.Logger().Debug().Msg("NET: received message: Node/Header")
				if node.NodeConfig.ShardID != 0 {
					return
				}
				node.ProcessHeaderMessage(msgPayload[1:]) // skip first byte which is blockMsgType

			case proto_node.Receipt:
				utils.Logger().Debug().Msg("NET: received message: Node/Receipt")
				node.ProcessReceiptMessage(msgPayload[1:]) // skip first byte which is blockMsgType

			}
		case proto_node.PING:
			node.pingMessageHandler(msgPayload, sender)
		case proto_node.PONG:
			node.pongMessageHandler(msgPayload)
		case proto_node.ShardState:
			if err := node.epochShardStateMessageHandler(msgPayload); err != nil {
				ctxerror.Log15(utils.GetLogger().Warn, err)
			}
		}
	default:
		utils.Logger().Error().
			Str("Unknown MsgCateogry", string(msgCategory))
	}
}

func (node *Node) processStakingMessage(msgPayload []byte) {
	msg := &message.Message{}
	err := pb.Unmarshal(msgPayload, msg)
	if err == nil {
		stakingRequest := msg.GetStaking()
		txs := types.Transactions{}
		if err = rlp.DecodeBytes(stakingRequest.Transaction, &txs); err == nil {
			utils.Logger().Info().Msg("Successfully added staking transaction to pending list.")
			node.addPendingTransactions(txs)
		} else {
			utils.Logger().Error().
				Err(err).
				Msg("Failed to unmarshal staking transaction list")
		}
	} else {
		utils.Logger().Error().
			Err(err).
			Msg("Failed to unmarshal staking msg payload")
	}
}

func (node *Node) transactionMessageHandler(msgPayload []byte) {
	txMessageType := proto_node.TransactionMessageType(msgPayload[0])

	switch txMessageType {
	case proto_node.Send:
		txs := types.Transactions{}
		err := rlp.Decode(bytes.NewReader(msgPayload[1:]), &txs) // skip the Send messge type
		if err != nil {
			utils.Logger().Error().
				Err(err).
				Msg("Failed to deserialize transaction list")
		}
		node.addPendingTransactions(txs)

	case proto_node.Request:
		reader := bytes.NewBuffer(msgPayload[1:])
		txIDs := make(map[[32]byte]bool)
		buf := make([]byte, 32) // 32 byte hash Id
		for {
			_, err := reader.Read(buf)
			if err != nil {
				break
			}

			var txID [32]byte
			copy(txID[:], buf)
			txIDs[txID] = true
		}

		var txToReturn []*types.Transaction
		for _, tx := range node.pendingTransactions {
			if txIDs[tx.Hash()] {
				txToReturn = append(txToReturn, tx)
			}
		}
	}
}

// BroadcastNewBlock is called by consensus leader to sync new blocks with other clients/nodes.
// NOTE: For now, just send to the client (basically not broadcasting)
// TODO (lc): broadcast the new blocks to new nodes doing state sync
func (node *Node) BroadcastNewBlock(newBlock *types.Block) {
	groups := []p2p.GroupID{node.NodeConfig.GetClientGroupID()}
	utils.Logger().Info().Msgf("broadcasting new block %d, group %s", newBlock.NumberU64(), groups[0])
	msg := host.ConstructP2pMessage(byte(0), proto_node.ConstructBlocksSyncMessage([]*types.Block{newBlock}))
	if err := node.host.SendMessageToGroups(groups, msg); err != nil {
		utils.Logger().Warn().Err(err).Msg("cannot broadcast new block")
	}
}

// BroadcastCrossLinkHeader is called by consensus leader to send the new header as cross link to beacon chain.
func (node *Node) BroadcastCrossLinkHeader(newBlock *types.Block) {
	utils.Logger().Info().Msgf("Broadcasting new header to beacon chain groupID %s", node.NodeConfig.GetBeaconGroupID())
	lastThreeHeaders := []*types.Header{}

	block := node.Blockchain().GetBlockByNumber(newBlock.NumberU64() - 2)
	if block != nil {
		lastThreeHeaders = append(lastThreeHeaders, block.Header())
	}
	block = node.Blockchain().GetBlockByNumber(newBlock.NumberU64() - 1)
	if block != nil {
		lastThreeHeaders = append(lastThreeHeaders, block.Header())
	}
	lastThreeHeaders = append(lastThreeHeaders, newBlock.Header())

	node.host.SendMessageToGroups([]p2p.GroupID{node.NodeConfig.GetBeaconGroupID()}, host.ConstructP2pMessage(byte(0), proto_node.ConstructCrossLinkHeadersMessage(lastThreeHeaders)))
}

// BroadcastCXReceipts broadcasts cross shard receipts to correspoding
// destination shards
func (node *Node) BroadcastCXReceipts(newBlock *types.Block) {
	epoch := newBlock.Header().Epoch
	shardingConfig := core.ShardingSchedule.InstanceForEpoch(epoch)
	shardNum := int(shardingConfig.NumShards())
	myShardID := node.Consensus.ShardID
	utils.Logger().Info().Int("shardNum", shardNum).Uint32("myShardID", myShardID).Uint64("blockNum", newBlock.NumberU64()).Msg("[BroadcastCXReceipts]")

	for i := 0; i < shardNum; i++ {
		if i == int(myShardID) {
			continue
		}
		cxReceipts, err := node.Blockchain().ReadCXReceipts(uint32(i), newBlock.NumberU64(), newBlock.Hash(), false)
		if err != nil || len(cxReceipts) == 0 {
			//utils.Logger().Warn().Err(err).Uint32("ToShardID", uint32(i)).Int("numCXReceipts", len(cxReceipts)).Msg("[BroadcastCXReceipts] No ReadCXReceipts found")
			continue
		}
		merkleProof, err := node.Blockchain().CXMerkleProof(uint32(i), newBlock)
		if err != nil {
			utils.Logger().Warn().Uint32("ToShardID", uint32(i)).Msg("[BroadcastCXReceipts] Unable to get merkleProof")
			continue
		}
		utils.Logger().Info().Uint32("ToShardID", uint32(i)).Msg("[BroadcastCXReceipts] ReadCXReceipts and MerkleProof Found")

		groupID := p2p.ShardID(i)
		go node.host.SendMessageToGroups([]p2p.GroupID{p2p.NewGroupIDByShardID(groupID)}, host.ConstructP2pMessage(byte(0), proto_node.ConstructCXReceiptsProof(cxReceipts, merkleProof)))
	}
}

// VerifyNewBlock is called by consensus participants to verify the block (account model) they are running consensus on
func (node *Node) VerifyNewBlock(newBlock *types.Block) error {
	// TODO ek – where do we verify parent-child invariants,
	//  e.g. "child.Number == child.IsGenesis() ? 0 : parent.Number+1"?

	if newBlock.NumberU64() > 1 {
		err := core.VerifyBlockLastCommitSigs(node.Blockchain(), newBlock)
		if err != nil {
			return err
		}
	}
	if newBlock.ShardID() != node.Blockchain().ShardID() {
		return ctxerror.New("wrong shard ID",
			"my shard ID", node.Blockchain().ShardID(),
			"new block's shard ID", newBlock.ShardID())
	}
	err := node.Blockchain().ValidateNewBlock(newBlock)
	if err != nil {
		return ctxerror.New("cannot ValidateNewBlock",
			"blockHash", newBlock.Hash(),
			"numTx", len(newBlock.Transactions()),
		).WithCause(err)
	}

	// Verify cross links
	if node.NodeConfig.ShardID == 0 {
		err := node.VerifyBlockCrossLinks(newBlock)
		if err != nil {
			return err
		}
	}

	err = node.verifyIncomingReceipts(newBlock)
	if err != nil {
		return ctxerror.New("[VerifyNewBlock] Cannot ValidateNewBlock", "blockHash", newBlock.Hash(),
			"numIncomingReceipts", len(newBlock.IncomingReceipts())).WithCause(err)
	}

	// TODO: verify the vrf randomness
	// _ = newBlock.Header().Vrf

	// TODO: uncomment 4 lines after we finish staking mechanism
	//err = node.validateNewShardState(newBlock, &node.CurrentStakes)
	//	if err != nil {
	//		return ctxerror.New("failed to verify sharding state").WithCause(err)
	//	}
	return nil
}

// VerifyBlockCrossLinks verifies the cross links of the block
func (node *Node) VerifyBlockCrossLinks(block *types.Block) error {
	if len(block.Header().CrossLinks) == 0 {
		return nil
	}
	crossLinks := &types.CrossLinks{}
	err := rlp.DecodeBytes(block.Header().CrossLinks, crossLinks)
	if err != nil {
		return ctxerror.New("[CrossLinkVerification] failed to decode cross links",
			"blockHash", block.Hash(),
			"crossLinks", len(block.Header().CrossLinks),
		).WithCause(err)
	}

	if !crossLinks.IsSorted() {
		return ctxerror.New("[CrossLinkVerification] cross links are not sorted",
			"blockHash", block.Hash(),
			"crossLinks", len(block.Header().CrossLinks),
		)
	}

	firstCrossLinkBlock := core.ShardingSchedule.FirstCrossLinkBlock()

	for i, crossLink := range *crossLinks {
		lastLink := &types.CrossLink{}
		if i == 0 {
			if crossLink.BlockNum().Uint64() > firstCrossLinkBlock {
				lastLink, err = node.Blockchain().ReadShardLastCrossLink(crossLink.ShardID())
				if err != nil {
					return ctxerror.New("[CrossLinkVerification] no last cross link found 1",
						"blockHash", block.Hash(),
						"crossLink", lastLink,
					).WithCause(err)
				}
			}
		} else {
			if (*crossLinks)[i-1].Header().ShardID != crossLink.Header().ShardID {
				if crossLink.BlockNum().Uint64() > firstCrossLinkBlock {
					lastLink, err = node.Blockchain().ReadShardLastCrossLink(crossLink.ShardID())
					if err != nil {
						return ctxerror.New("[CrossLinkVerification] no last cross link found 2",
							"blockHash", block.Hash(),
							"crossLink", lastLink,
						).WithCause(err)
					}
				}
			} else {
				lastLink = &(*crossLinks)[i-1]
			}
		}

		if crossLink.BlockNum().Uint64() > firstCrossLinkBlock { // TODO: verify genesis block
			err = node.VerifyCrosslinkHeader(lastLink.Header(), crossLink.Header())
			if err != nil {
				return ctxerror.New("cannot ValidateNewBlock",
					"blockHash", block.Hash(),
					"numTx", len(block.Transactions()),
				).WithCause(err)
			}
		}
	}
	return nil
}

// BigMaxUint64 is maximum possible uint64 value, that is, (1**64)-1.
var BigMaxUint64 = new(big.Int).SetBytes([]byte{
	255, 255, 255, 255, 255, 255, 255, 255,
})

// validateNewShardState validate whether the new shard state root matches
func (node *Node) validateNewShardState(block *types.Block, stakeInfo *map[common.Address]*structs.StakeInfo) error {
	// Common case first – blocks without resharding proposal
	header := block.Header()
	if header.ShardStateHash == (common.Hash{}) {
		// No new shard state was proposed
		if block.ShardID() == 0 {
			if core.IsEpochLastBlock(block) {
				// TODO ek - invoke view change
				return errors.New("beacon leader did not propose resharding")
			}
		} else {
			if node.nextShardState.master != nil &&
				!time.Now().Before(node.nextShardState.proposeTime) {
				// TODO ek – invoke view change
				return errors.New("regular leader did not propose resharding")
			}
		}
		// We aren't expecting to reshard, so proceed to sign
		return nil
	}
	shardState := &types.ShardState{}
	err := rlp.DecodeBytes(header.ShardState, shardState)
	if err != nil {
		return err
	}
	proposed := *shardState
	if block.ShardID() == 0 {
		// Beacon validators independently recalculate the master state and
		// compare it against the proposed copy.
		nextEpoch := new(big.Int).Add(block.Header().Epoch, common.Big1)
		// TODO ek – this may be called from regular shards,
		//  for vetting beacon chain blocks received during block syncing.
		//  DRand may or or may not get in the way.  Test this out.
		expected, err := core.CalculateNewShardState(
			node.Blockchain(), nextEpoch, stakeInfo)
		if err != nil {
			return ctxerror.New("cannot calculate expected shard state").
				WithCause(err)
		}
		if types.CompareShardState(expected, proposed) != 0 {
			// TODO ek – log state proposal differences
			// TODO ek – this error should trigger view change
			err := errors.New("shard state proposal is different from expected")
			// TODO ek/chao – calculated shard state is different even with the
			//  same input, i.e. it is nondeterministic.
			//  Don't treat this as a blocker until we fix the nondeterminism.
			//return err
			ctxerror.Log15(utils.GetLogger().Warn, err)
		}
	} else {
		// Regular validators fetch the local-shard copy on the beacon chain
		// and compare it against the proposed copy.
		//
		// We trust the master proposal in our copy of beacon chain.
		// The sanity check for the master proposal is done earlier,
		// when the beacon block containing the master proposal is received
		// and before it is admitted into the local beacon chain.
		//
		// TODO ek – fetch masterProposal from beaconchain instead
		masterProposal := node.nextShardState.master.ShardState
		expected := masterProposal.FindCommitteeByID(block.ShardID())
		switch len(proposed) {
		case 0:
			// Proposal to discontinue shard
			if expected != nil {
				// TODO ek – invoke view change
				return errors.New(
					"leader proposed to disband against beacon decision")
			}
		case 1:
			// Proposal to continue shard
			proposed := proposed[0]
			// Sanity check: Shard ID should match
			if proposed.ShardID != block.ShardID() {
				// TODO ek – invoke view change
				return ctxerror.New("proposal has incorrect shard ID",
					"proposedShard", proposed.ShardID,
					"blockShard", block.ShardID())
			}
			// Did beaconchain say we are no more?
			if expected == nil {
				// TODO ek – invoke view change
				return errors.New(
					"leader proposed to continue against beacon decision")
			}
			// Did beaconchain say the same proposal?
			if types.CompareCommittee(expected, &proposed) != 0 {
				// TODO ek – log differences
				// TODO ek – invoke view change
				return errors.New("proposal differs from one in beacon chain")
			}
		default:
			// TODO ek – invoke view change
			return ctxerror.New(
				"regular resharding proposal has incorrect number of shards",
				"numShards", len(proposed))
		}
	}
	return nil
}

// PostConsensusProcessing is called by consensus participants, after consensus is done, to:
// 1. add the new block to blockchain
// 2. [leader] send new block to the client
// 3. [leader] send cross shard tx receipts to destination shard
func (node *Node) PostConsensusProcessing(newBlock *types.Block) {
<<<<<<< HEAD
=======
	if node.Consensus.PubKey.IsEqual(node.Consensus.LeaderPubKey) {
		node.BroadcastNewBlock(newBlock)
	} else {
		utils.GetLogInstance().Info("BINGO !!! Reached Consensus", "ViewID", node.Consensus.GetViewID(), "MyAddress", common2.MustAddressToBech32(node.Consensus.SelfAddress))
	}

>>>>>>> acbe3d9a
	if err := node.AddNewBlock(newBlock); err != nil {
		utils.Logger().Error().
			Err(err).
			Msg("Error when adding new block")
		return
	} else if core.IsEpochLastBlock(newBlock) {
		node.Consensus.UpdateConsensusInformation()
	}

	// Update last consensus time for metrics
	node.lastConsensusTime = time.Now().Unix()
	if node.Consensus.PubKey.IsEqual(node.Consensus.LeaderPubKey) {
		if node.NodeConfig.ShardID == 0 {
			node.BroadcastNewBlock(newBlock)
		} else {
			node.BroadcastCrossLinkHeader(newBlock)
		}
		node.BroadcastCXReceipts(newBlock)
	} else {
		utils.Logger().Info().
			Uint64("ViewID", node.Consensus.GetViewID()).
			Msg("BINGO !!! Reached Consensus")
	}

	node.Blockchain().CleanCXReceiptsCheckpointsByBlock(newBlock)

	if node.NodeConfig.GetNetworkType() != nodeconfig.Mainnet {
		// Update contract deployer's nonce so default contract like faucet can issue transaction with current nonce
		nonce := node.GetNonceOfAddress(crypto.PubkeyToAddress(node.ContractDeployerKey.PublicKey))
		atomic.StoreUint64(&node.ContractDeployerCurrentNonce, nonce)

		for _, tx := range newBlock.Transactions() {
			msg, err := tx.AsMessage(types.HomesteadSigner{})
			if err != nil {
				utils.Logger().Error().Msg("Error when parsing tx into message")
			}
			if _, ok := node.AddressNonce.Load(msg.From()); ok {
				nonce := node.GetNonceOfAddress(msg.From())
				node.AddressNonce.Store(msg.From(), nonce)
			}
		}

		// TODO: Enable the following after v0
		if node.Consensus.ShardID == 0 {
			// TODO: enable drand only for beacon chain
			// ConfirmedBlockChannel which is listened by drand leader who will initiate DRG if its a epoch block (first block of a epoch)
			//if node.DRand != nil {
			//	go func() {
			//		node.ConfirmedBlockChannel <- newBlock
			//	}()
			//}

			// TODO: enable staking
			// TODO: update staking information once per epoch.
			//node.UpdateStakingList(node.QueryStakeInfo())
			//node.printStakingList()
		}

		// TODO: enable shard state update
		//newBlockHeader := newBlock.Header()
		//if newBlockHeader.ShardStateHash != (common.Hash{}) {
		//	if node.Consensus.ShardID == 0 {
		//		// TODO ek – this is a temp hack until beacon chain sync is fixed
		//		// End-of-epoch block on beacon chain; block's EpochState is the
		//		// master resharding table.  Broadcast it to the network.
		//		if err := node.broadcastEpochShardState(newBlock); err != nil {
		//			e := ctxerror.New("cannot broadcast shard state").WithCause(err)
		//			ctxerror.Log15(utils.Logger().Error, e)
		//		}
		//	}
		//	shardState, err := newBlockHeader.GetShardState()
		//	if err != nil {
		//		e := ctxerror.New("cannot get shard state from header").WithCause(err)
		//		ctxerror.Log15(utils.Logger().Error, e)
		//	} else {
		//		node.transitionIntoNextEpoch(shardState)
		//	}
		//}
	}
}

func (node *Node) broadcastEpochShardState(newBlock *types.Block) error {
	shardState, err := newBlock.Header().GetShardState()
	if err != nil {
		return err
	}
	epochShardStateMessage := proto_node.ConstructEpochShardStateMessage(
		types.EpochShardState{
			Epoch:      newBlock.Header().Epoch.Uint64() + 1,
			ShardState: shardState,
		},
	)
	return node.host.SendMessageToGroups(
		[]p2p.GroupID{node.NodeConfig.GetClientGroupID()},
		host.ConstructP2pMessage(byte(0), epochShardStateMessage))
}

// AddNewBlock is usedd to add new block into the blockchain.
func (node *Node) AddNewBlock(newBlock *types.Block) error {
	_, err := node.Blockchain().InsertChain([]*types.Block{newBlock})
	if err != nil {
		utils.Logger().Error().
			Err(err).
			Uint64("blockNum", newBlock.NumberU64()).
			Bytes("parentHash", newBlock.Header().ParentHash.Bytes()[:]).
			Bytes("hash", newBlock.Header().Hash().Bytes()[:]).
			Msg("Error Adding new block to blockchain")
	} else {
		utils.Logger().Info().
			Uint64("blockNum", newBlock.NumberU64()).
			Str("hash", newBlock.Header().Hash().Hex()).
			Msg("Added New Block to Blockchain!!!")
	}
	return err
}

type genesisNode struct {
	ShardID     uint32
	MemberIndex int
	NodeID      types.NodeID
}

var (
	genesisCatalogOnce          sync.Once
	genesisNodeByStakingAddress = make(map[common.Address]*genesisNode)
	genesisNodeByConsensusKey   = make(map[types.BlsPublicKey]*genesisNode)
)

func initGenesisCatalog() {
	genesisShardState := core.GetInitShardState()
	for _, committee := range genesisShardState {
		for i, nodeID := range committee.NodeList {
			genesisNode := &genesisNode{
				ShardID:     committee.ShardID,
				MemberIndex: i,
				NodeID:      nodeID,
			}
			genesisNodeByStakingAddress[nodeID.EcdsaAddress] = genesisNode
			genesisNodeByConsensusKey[nodeID.BlsPublicKey] = genesisNode
		}
	}
}

func getGenesisNodeByStakingAddress(address common.Address) *genesisNode {
	genesisCatalogOnce.Do(initGenesisCatalog)
	return genesisNodeByStakingAddress[address]
}

func getGenesisNodeByConsensusKey(key types.BlsPublicKey) *genesisNode {
	genesisCatalogOnce.Do(initGenesisCatalog)
	return genesisNodeByConsensusKey[key]
}

func (node *Node) pingMessageHandler(msgPayload []byte, sender libp2p_peer.ID) int {
	senderStr := string(sender)
	if senderStr != "" {
		_, ok := node.duplicatedPing.LoadOrStore(senderStr, true)
		if ok {
			// duplicated ping message return
			return 0
		}
	}

	ping, err := proto_discovery.GetPingMessage(msgPayload)
	if err != nil {
		utils.Logger().Error().
			Err(err).
			Msg("Can't get Ping Message")
		return -1
	}

	peer := new(p2p.Peer)
	peer.IP = ping.Node.IP
	peer.Port = ping.Node.Port
	peer.PeerID = ping.Node.PeerID
	peer.ConsensusPubKey = nil

	if ping.Node.PubKey != nil {
		peer.ConsensusPubKey = &bls.PublicKey{}
		if err := peer.ConsensusPubKey.Deserialize(ping.Node.PubKey[:]); err != nil {
			utils.Logger().Error().
				Err(err).
				Msg("UnmarshalBinary Failed")
			return -1
		}
	}

	var k types.BlsPublicKey
	if err := k.FromLibBLSPublicKey(peer.ConsensusPubKey); err != nil {
		err = ctxerror.New("cannot convert BLS public key").WithCause(err)
		ctxerror.Log15(utils.GetLogger().Warn, err)
	}
	utils.Logger().Info().
		Str("Peer Version", ping.NodeVer).
		Interface("PeerID", peer).
		Msg("received ping message")

	// add to incoming peer list
	//node.host.AddIncomingPeer(*peer)
	node.host.ConnectHostPeer(*peer)

	if ping.Node.Role == proto_node.ClientRole {
		utils.Logger().Info().
			Str("Client", peer.String()).
			Msg("Add Client Peer to Node")
		node.ClientPeer = peer
	} else {
		node.AddPeers([]*p2p.Peer{peer})
		utils.Logger().Info().
			Str("Peer", peer.String()).
			Int("# Peers", len(node.Consensus.PublicKeys)).
			Msg("Add Peer to Node")
	}

	return 1
}

// SendPongMessage is the a goroutine to periodcally send pong message to all peers
func (node *Node) SendPongMessage() {
	tick := time.NewTicker(2 * time.Second)
	tick2 := time.NewTicker(120 * time.Second)

	numPeers := node.numPeers
	sentMessage := false
	firstTime := true

	// Send Pong Message only when there is change on the number of peers
	for {
		select {
		case <-tick.C:
			peers := node.Consensus.GetValidatorPeers()
			numPeersNow := node.numPeers

			// no peers, wait for another tick
			if numPeersNow == 0 {
				utils.Logger().Info().
					Int("numPeers", numPeers).
					Int("numPeersNow", numPeersNow).
					Msg("[PONG] No peers, continue")
				continue
			}
			// new peers added
			if numPeersNow != numPeers {
				utils.Logger().Info().
					Int("numPeers", numPeers).
					Int("numPeersNow", numPeersNow).
					Msg("[PONG] Different number of peers")
				sentMessage = false
			} else {
				// stable number of peers, sent the pong message
				// also make sure number of peers is greater than the minimal required number
				if !sentMessage && numPeersNow >= node.Consensus.MinPeers {
					pong := proto_discovery.NewPongMessage(peers, node.Consensus.PublicKeys, node.Consensus.GetLeaderPubKey(), node.Consensus.ShardID)
					buffer := pong.ConstructPongMessage()
					err := node.host.SendMessageToGroups([]p2p.GroupID{node.NodeConfig.GetShardGroupID()}, host.ConstructP2pMessage(byte(0), buffer))
					if err != nil {
						utils.Logger().Error().
							Str("group", string(node.NodeConfig.GetShardGroupID())).
							Msg("[PONG] Failed to send pong message")
						continue
					} else {
						utils.Logger().Info().
							Str("group", string(node.NodeConfig.GetShardGroupID())).
							Int("# nodes", numPeersNow).
							Msg("[PONG] Sent pong message to")
					}
					sentMessage = true

					// only need to notify consensus leader once to start the consensus
					if firstTime {
						// Leader stops sending ping message
						node.serviceManager.TakeAction(&service.Action{Action: service.Stop, ServiceType: service.PeerDiscovery})
						utils.Logger().Info().Msg("[PONG] StartConsensus")
						node.startConsensus <- struct{}{}
						firstTime = false
					}
				}
			}
			numPeers = numPeersNow
		case <-tick2.C:
			// send pong message regularly to make sure new node received all the public keys
			// also nodes offline/online will receive the public keys
			peers := node.Consensus.GetValidatorPeers()
			pong := proto_discovery.NewPongMessage(peers, node.Consensus.PublicKeys, node.Consensus.GetLeaderPubKey(), node.Consensus.ShardID)
			buffer := pong.ConstructPongMessage()
			err := node.host.SendMessageToGroups([]p2p.GroupID{node.NodeConfig.GetShardGroupID()}, host.ConstructP2pMessage(byte(0), buffer))
			if err != nil {
				utils.Logger().Error().
					Str("group", string(node.NodeConfig.GetShardGroupID())).
					Msg("[PONG] Failed to send regular pong message")
				continue
			} else {
				utils.Logger().Info().
					Str("group", string(node.NodeConfig.GetShardGroupID())).
					Int("# nodes", len(peers)).
					Msg("[PONG] Sent regular pong message to")
			}
		}
	}
}

func (node *Node) pongMessageHandler(msgPayload []byte) int {
	pong, err := proto_discovery.GetPongMessage(msgPayload)
	if err != nil {
		utils.Logger().Error().
			Err(err).
			Msg("Can't get Pong Message")
		return -1
	}

	if pong.ShardID != node.Consensus.ShardID {
		utils.Logger().Error().
			Uint32("receivedShardID", pong.ShardID).
			Uint32("expectedShardID", node.Consensus.ShardID).
			Msg("Received Pong message for the wrong shard")
		return 0
	}

	peers := make([]*p2p.Peer, 0)

	for _, p := range pong.Peers {
		peer := new(p2p.Peer)
		peer.IP = p.IP
		peer.Port = p.Port
		peer.PeerID = p.PeerID

		peer.ConsensusPubKey = &bls.PublicKey{}
		if len(p.PubKey) != 0 { // TODO: add the check in bls library
			err = peer.ConsensusPubKey.Deserialize(p.PubKey[:])
			if err != nil {
				utils.Logger().Error().
					Err(err).
					Msg("Deserialize ConsensusPubKey Failed")
				continue
			}
		}
		peers = append(peers, peer)
	}

	if len(peers) > 0 {
		node.AddPeers(peers)
	}

	// Stop discovery service after received pong message
	data := make(map[string]interface{})
	data["peer"] = p2p.GroupAction{Name: node.NodeConfig.GetShardGroupID(), Action: p2p.ActionPause}

	node.serviceManager.TakeAction(&service.Action{Action: service.Notify, ServiceType: service.PeerDiscovery, Params: data})

	// TODO: remove this after fully migrating to beacon chain-based committee membership
	return 0
}

func (node *Node) epochShardStateMessageHandler(msgPayload []byte) error {
	epochShardState, err := proto_node.DeserializeEpochShardStateFromMessage(msgPayload)
	if err != nil {
		return ctxerror.New("Can't get shard state message").WithCause(err)
	}
	if node.Consensus == nil {
		return nil
	}
	receivedEpoch := big.NewInt(int64(epochShardState.Epoch))
	utils.Logger().Info().
		Int64("epoch", receivedEpoch.Int64()).
		Msg("received new shard state")

	node.nextShardState.master = epochShardState
	if node.Consensus.IsLeader() {
		// Wait a bit to allow the master table to reach other validators.
		node.nextShardState.proposeTime = time.Now().Add(5 * time.Second)
	} else {
		// Wait a bit to allow the master table to reach the leader,
		// and to allow the leader to propose next shard state based upon it.
		node.nextShardState.proposeTime = time.Now().Add(15 * time.Second)
	}
	// TODO ek – this should be done from replaying beaconchain once
	//  beaconchain sync is fixed
	err = node.Beaconchain().WriteShardState(
		receivedEpoch, epochShardState.ShardState)
	if err != nil {
		return ctxerror.New("cannot store shard state", "epoch", receivedEpoch).
			WithCause(err)
	}
	return nil
}

/*
func (node *Node) transitionIntoNextEpoch(shardState types.ShardState) {
	logger = logger.New(
		"blsPubKey", hex.EncodeToString(node.Consensus.PubKey.Serialize()),
		"curShard", node.Blockchain().ShardID(),
		"curLeader", node.Consensus.IsLeader())
	for _, c := range shardState {
		utils.Logger().Debug().
			Uint32("shardID", c.ShardID).
			Str("nodeList", c.NodeList).
         Msg("new shard information")
	}
	myShardID, isNextLeader := findRoleInShardState(
		node.Consensus.PubKey, shardState)
	logger = logger.New(
		"nextShard", myShardID,
		"nextLeader", isNextLeader)

	if myShardID == math.MaxUint32 {
		getLogger().Info("Somehow I got kicked out. Exiting")
		os.Exit(8) // 8 represents it's a loop and the program restart itself
	}

	myShardState := shardState[myShardID]

	// Update public keys
	var publicKeys []*bls.PublicKey
	for idx, nodeID := range myShardState.NodeList {
		key := &bls.PublicKey{}
		err := key.Deserialize(nodeID.BlsPublicKey[:])
		if err != nil {
			getLogger().Error("Failed to deserialize BLS public key in shard state",
				"idx", idx,
				"error", err)
		}
		publicKeys = append(publicKeys, key)
	}
	node.Consensus.UpdatePublicKeys(publicKeys)
	//	node.DRand.UpdatePublicKeys(publicKeys)

	if node.Blockchain().ShardID() == myShardID {
		getLogger().Info("staying in the same shard")
	} else {
		getLogger().Info("moving to another shard")
		if err := node.shardChains.Close(); err != nil {
			getLogger().Error("cannot close shard chains", "error", err)
		}
		restartProcess(getRestartArguments(myShardID))
	}
}
*/

func findRoleInShardState(
	key *bls.PublicKey, state types.ShardState,
) (shardID uint32, isLeader bool) {
	keyBytes := key.Serialize()
	for idx, shard := range state {
		for nodeIdx, nodeID := range shard.NodeList {
			if bytes.Compare(nodeID.BlsPublicKey[:], keyBytes) == 0 {
				return uint32(idx), nodeIdx == 0
			}
		}
	}
	return math.MaxUint32, false
}

func restartProcess(args []string) {
	execFile, err := getBinaryPath()
	if err != nil {
		utils.Logger().Error().
			Err(err).
			Str("file", execFile).
			Msg("Failed to get program path when restarting program")
	}
	utils.Logger().Info().
		Strs("args", args).
		Strs("env", os.Environ()).
		Msg("Restarting program")
	err = syscall.Exec(execFile, args, os.Environ())
	if err != nil {
		utils.Logger().Error().
			Err(err).
			Msg("Failed to restart program after resharding")
	}
	panic("syscall.Exec() is not supposed to return")
}

func getRestartArguments(myShardID uint32) []string {
	args := os.Args
	hasShardID := false
	shardIDFlag := "-shard_id"
	// newNodeFlag := "-is_newnode"
	for i, arg := range args {
		if arg == shardIDFlag {
			if i+1 < len(args) {
				args[i+1] = strconv.Itoa(int(myShardID))
			} else {
				args = append(args, strconv.Itoa(int(myShardID)))
			}
			hasShardID = true
		}
		// TODO: enable this
		//if arg == newNodeFlag {
		//	args[i] = ""  // remove new node flag
		//}
	}
	if !hasShardID {
		args = append(args, shardIDFlag)
		args = append(args, strconv.Itoa(int(myShardID)))
	}
	return args
}

// Gets the path of this currently running binary program.
func getBinaryPath() (argv0 string, err error) {
	argv0, err = exec.LookPath(os.Args[0])
	if nil != err {
		return
	}
	if _, err = os.Stat(argv0); nil != err {
		return
	}
	return
}

// ConsensusMessageHandler passes received message in node_handler to consensus
func (node *Node) ConsensusMessageHandler(msgPayload []byte) {
	node.Consensus.MsgChan <- msgPayload
}<|MERGE_RESOLUTION|>--- conflicted
+++ resolved
@@ -19,7 +19,6 @@
 	"github.com/ethereum/go-ethereum/rlp"
 	pb "github.com/golang/protobuf/proto"
 	"github.com/harmony-one/bls/ffi/go/bls"
-	common2 "github.com/harmony-one/harmony/internal/common"
 	libp2p_peer "github.com/libp2p/go-libp2p-peer"
 
 	"github.com/harmony-one/harmony/api/proto"
@@ -559,15 +558,6 @@
 // 2. [leader] send new block to the client
 // 3. [leader] send cross shard tx receipts to destination shard
 func (node *Node) PostConsensusProcessing(newBlock *types.Block) {
-<<<<<<< HEAD
-=======
-	if node.Consensus.PubKey.IsEqual(node.Consensus.LeaderPubKey) {
-		node.BroadcastNewBlock(newBlock)
-	} else {
-		utils.GetLogInstance().Info("BINGO !!! Reached Consensus", "ViewID", node.Consensus.GetViewID(), "MyAddress", common2.MustAddressToBech32(node.Consensus.SelfAddress))
-	}
-
->>>>>>> acbe3d9a
 	if err := node.AddNewBlock(newBlock); err != nil {
 		utils.Logger().Error().
 			Err(err).
