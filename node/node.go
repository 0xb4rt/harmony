package node

import (
	"bytes"
	"crypto/ecdsa"
	"encoding/binary"
	"fmt"
	"math/big"
	"os"
	"strconv"
	"strings"
	"sync"
	"time"

	"github.com/ethereum/go-ethereum/common"
	"github.com/ethereum/go-ethereum/crypto"
	"github.com/ethereum/go-ethereum/ethdb"
	"github.com/ethereum/go-ethereum/params"
	"github.com/ethereum/go-ethereum/rlp"
	"github.com/harmony-one/harmony/api/client"
	clientService "github.com/harmony-one/harmony/api/client/service"
	proto_discovery "github.com/harmony-one/harmony/api/proto/discovery"
	proto_node "github.com/harmony-one/harmony/api/proto/node"
	service_manager "github.com/harmony-one/harmony/api/service"
	blockproposal "github.com/harmony-one/harmony/api/service/blockproposal"
	"github.com/harmony-one/harmony/api/service/clientsupport"
	consensus_service "github.com/harmony-one/harmony/api/service/consensus"
	"github.com/harmony-one/harmony/api/service/discovery"
	"github.com/harmony-one/harmony/api/service/explorer"
	"github.com/harmony-one/harmony/api/service/networkinfo"
	"github.com/harmony-one/harmony/api/service/staking"
	"github.com/harmony-one/harmony/api/service/syncing"
	"github.com/harmony-one/harmony/api/service/syncing/downloader"
	downloader_pb "github.com/harmony-one/harmony/api/service/syncing/downloader/proto"
	bft "github.com/harmony-one/harmony/consensus"
	"github.com/harmony-one/harmony/core"
	"github.com/harmony-one/harmony/core/types"
	"github.com/harmony-one/harmony/core/vm"
	"github.com/harmony-one/harmony/crypto/pki"
	"github.com/harmony-one/harmony/internal/utils"
	"github.com/harmony-one/harmony/node/worker"
	"github.com/harmony-one/harmony/p2p"
)

// State is a state of a node.
type State byte

// All constants except the NodeLeader below are for validators only.
const (
	NodeInit              State = iota // Node just started, before contacting BeaconChain
	NodeWaitToJoin                     // Node contacted BeaconChain, wait to join Shard
	NodeNotInSync                      // Node out of sync, might be just joined Shard or offline for a period of time
	NodeOffline                        // Node is offline
	NodeReadyForConsensus              // Node is ready for doing consensus
	NodeDoingConsensus                 // Node is already doing consensus
	NodeLeader                         // Node is the leader of some shard.
)

// Role defines a role of a node.
type Role byte

// All constants for different node roles.
const (
	Unknown Role = iota
	ShardLeader
	ShardValidator
	BeaconLeader
	BeaconValidator
	NewNode
)

func (state State) String() string {
	switch state {
	case NodeInit:
		return "NodeInit"
	case NodeWaitToJoin:
		return "NodeWaitToJoin"
	case NodeNotInSync:
		return "NodeNotInSync"
	case NodeOffline:
		return "NodeOffline"
	case NodeReadyForConsensus:
		return "NodeReadyForConsensus"
	case NodeDoingConsensus:
		return "NodeDoingConsensus"
	case NodeLeader:
		return "NodeLeader"
	}
	return "Unknown"
}

// Constants related to doing syncing.
const (
	lastMileThreshold = 4
	inSyncThreshold   = 1
)

// TotalInitFund is the initial total fund to the faucet.
const TotalInitFund = 9000000

const (
	waitBeforeJoinShard = time.Second * 3
	timeOutToJoinShard  = time.Minute * 10
	// ClientServicePortDiff is the positive port diff for client service
	ClientServicePortDiff       = 5555
	maxBroadcastNodes           = 10                  // broadcast at most maxBroadcastNodes peers that need in sync
	broadcastTimeout      int64 = 3 * 60 * 1000000000 // 3 mins
)

// use to push new block to outofsync node
type syncConfig struct {
	timestamp int64
	client    *downloader.Client
}

// Node represents a protocol-participating node in the network
type Node struct {
	Consensus              *bft.Consensus       // Consensus object containing all Consensus related data (e.g. committee members, signatures, commits)
	BlockChannel           chan *types.Block    // The channel to receive new blocks from Node
	pendingTransactions    types.Transactions   // All the transactions received but not yet processed for Consensus
	transactionInConsensus []*types.Transaction // The transactions selected into the new block and under Consensus process
	pendingTxMutex         sync.Mutex

	blockchain *core.BlockChain   // The blockchain for the shard where this node belongs
	db         *ethdb.LDBDatabase // LevelDB to store blockchain.

	ClientPeer *p2p.Peer      // The peer for the harmony tx generator client, used for leaders to return proof-of-accept
	Client     *client.Client // The presence of a client object means this node will also act as a client
	SelfPeer   p2p.Peer       // TODO(minhdoan): it could be duplicated with Self below whose is Alok work.
	BCPeers    []p2p.Peer     // list of Beacon Chain Peers.  This is needed by all nodes.

	// TODO: Neighbors should store only neighbor nodes in the same shard
	Neighbors  sync.Map   // All the neighbor nodes, key is the sha256 of Peer IP/Port, value is the p2p.Peer
	State      State      // State of the Node
	stateMutex sync.Mutex // mutex for change node state

	TxPool *core.TxPool
	Worker *worker.Worker

	// Client server (for wallet requests)
	clientServer *clientService.Server

	// Syncing component.
	downloaderServer       *downloader.Server
	stateSync              *syncing.StateSync
	peerRegistrationRecord map[uint32]*syncConfig // record registration time (unixtime) of peers begin in syncing

	// The p2p host used to send/receive p2p messages
	host p2p.Host

	// Channel to stop sending ping message
	StopPing chan struct{}

	// Signal channel for lost validators
	OfflinePeers chan p2p.Peer

	// Node Role.
	Role Role

	// Service manager.
	serviceManager *service_manager.Manager

	//Staked Accounts and Contract
	CurrentStakes          map[common.Address]int64 //This will save the latest information about staked nodes.
	StakingContractAddress common.Address
	WithdrawStakeFunc      []byte

	//Node Account
	AccountKey *ecdsa.PrivateKey
	Address    common.Address

	// For test only
	TestBankKeys      []*ecdsa.PrivateKey
	ContractKeys      []*ecdsa.PrivateKey
	ContractAddresses []common.Address

	// Group Message Receiver
	groupReceiver p2p.GroupReceiver

	// fully integrate with libp2p for networking
	// FIXME: this is temporary hack until we can fully replace the old one
	UseLibP2P bool
}

// Blockchain returns the blockchain from node
func (node *Node) Blockchain() *core.BlockChain {
	return node.blockchain
}

// Add new transactions to the pending transaction list
func (node *Node) addPendingTransactions(newTxs types.Transactions) {
	node.pendingTxMutex.Lock()
	node.pendingTransactions = append(node.pendingTransactions, newTxs...)
	node.pendingTxMutex.Unlock()
	utils.GetLogInstance().Debug("Got more transactions", "num", len(newTxs), "totalPending", len(node.pendingTransactions))
}

// Take out a subset of valid transactions from the pending transaction list
// Note the pending transaction list will then contain the rest of the txs
func (node *Node) getTransactionsForNewBlock(maxNumTxs int) types.Transactions {
	node.pendingTxMutex.Lock()
	selected, unselected, invalid := node.Worker.SelectTransactionsForNewBlock(node.pendingTransactions, maxNumTxs)
	_ = invalid // invalid txs are discard

	utils.GetLogInstance().Debug("Invalid transactions discarded", "number", len(invalid))
	node.pendingTransactions = unselected
	utils.GetLogInstance().Debug("Remaining pending transactions", "number", len(node.pendingTransactions))
	node.pendingTxMutex.Unlock()
	return selected
}

// StartServer starts a server and process the requests by a handler.
func (node *Node) StartServer() {
	if node.UseLibP2P {
		select {}
	} else {
		node.host.BindHandlerAndServe(node.StreamHandler)
	}
}

// Count the total number of transactions in the blockchain
// Currently used for stats reporting purpose
func (node *Node) countNumTransactionsInBlockchain() int {
	count := 0
	for block := node.blockchain.CurrentBlock(); block != nil; block = node.blockchain.GetBlockByHash(block.Header().ParentHash) {
		count += len(block.Transactions())
	}
	return count
}

// New creates a new node.
func New(host p2p.Host, consensus *bft.Consensus, db ethdb.Database) *Node {
	node := Node{}

	if host != nil {
		node.host = host
		node.SelfPeer = host.GetSelfPeer()
	}

	if host != nil && consensus != nil {
		// Consensus and associated channel to communicate blocks
		node.Consensus = consensus

		// Initialize genesis block and blockchain
		genesisAlloc := node.CreateGenesisAllocWithTestingAddresses(100)
		contractKey, _ := ecdsa.GenerateKey(crypto.S256(), strings.NewReader("Test contract key string stream that is fixed so that generated test key are deterministic every time"))
		contractAddress := crypto.PubkeyToAddress(contractKey.PublicKey)
		contractFunds := big.NewInt(TotalInitFund)
		contractFunds = contractFunds.Mul(contractFunds, big.NewInt(params.Ether))
		genesisAlloc[contractAddress] = core.GenesisAccount{Balance: contractFunds}
		node.ContractKeys = append(node.ContractKeys, contractKey)

		database := db
		if database == nil {
			database = ethdb.NewMemDatabase()
		}

		chainConfig := params.TestChainConfig
		chainConfig.ChainID = big.NewInt(int64(node.Consensus.ShardID)) // Use ChainID as piggybacked ShardID
		gspec := core.Genesis{
			Config:  chainConfig,
			Alloc:   genesisAlloc,
			ShardID: uint32(node.Consensus.ShardID),
		}

		_ = gspec.MustCommit(database)
		chain, _ := core.NewBlockChain(database, nil, gspec.Config, node.Consensus, vm.Config{}, nil)
		node.blockchain = chain
		node.BlockChannel = make(chan *types.Block)
		node.TxPool = core.NewTxPool(core.DefaultTxPoolConfig, params.TestChainConfig, chain)
		node.Worker = worker.New(params.TestChainConfig, chain, node.Consensus, pki.GetAddressFromPublicKey(node.SelfPeer.PubKey), node.Consensus.ShardID)
		node.AddFaucetContractToPendingTransactions()
		if node.Role == BeaconLeader {
			node.AddStakingContractToPendingTransactions() //This will save the latest information about staked nodes in current staked
			node.DepositToFakeAccounts()
		}
		if node.Role == BeaconLeader || node.Role == BeaconValidator {
			node.CurrentStakes = make(map[common.Address]int64)
		}
		node.Consensus.ConsensusBlock = make(chan *bft.BFTBlockInfo)
		node.Consensus.VerifiedNewBlock = make(chan *types.Block)
	}

	if consensus != nil && consensus.IsLeader {
		node.State = NodeLeader
	} else {
		node.State = NodeInit
	}

	// Setup initial state of syncing.
	node.StopPing = make(chan struct{})
	node.peerRegistrationRecord = make(map[uint32]*syncConfig)

	node.OfflinePeers = make(chan p2p.Peer)
	go node.RemovePeersHandler()

	// start the goroutine to receive group message
	go node.ReceiveGroupMessage()

	return &node
}

func (node *Node) getDeployedStakingContractAddress() common.Address {
	return node.StakingContractAddress
}

//In order to get the deployed contract address of a contract, we need to find the nonce of the address that created it.
//(Refer: https://solidity.readthedocs.io/en/v0.5.3/introduction-to-smart-contracts.html#index-8)
// Then we can (re)create the deployed address. Trivially, this is 0 for us.
// The deployed contract address can also be obtained via the receipt of the contract creating transaction.
func (node *Node) generateDeployedStakingContractAddress(mycontracttx *types.Transaction, contractAddress common.Address) common.Address {
	//Ideally we send the transaction to

	//Correct Way 1:
	//node.SendTx(mycontracttx)
	//receipts := node.worker.GetCurrentReceipts()
	//deployedcontractaddress = recepits[len(receipts)-1].ContractAddress //get the address from the receipt

	//Correct Way 2:
	//nonce := GetNonce(contractAddress)
	//deployedAddress := crypto.CreateAddress(contractAddress, uint64(nonce))
	//deployedcontractaddress = recepits[len(receipts)-1].ContractAddress //get the address from the receipt
	nonce := 0
	return crypto.CreateAddress(contractAddress, uint64(nonce))
}

// IsOutOfSync checks whether the node is out of sync by comparing latest block with consensus block
func (node *Node) IsOutOfSync(consensusBlockInfo *bft.BFTBlockInfo) bool {
	consensusBlock := consensusBlockInfo.Block
	consensusID := consensusBlockInfo.ConsensusID

	myHeight := node.blockchain.CurrentBlock().NumberU64()
	newHeight := consensusBlock.NumberU64()
	utils.GetLogInstance().Debug("[SYNC]", "myHeight", myHeight, "newHeight", newHeight)
	if newHeight-myHeight <= inSyncThreshold {
		node.stateSync.AddLastMileBlock(consensusBlock)
		node.Consensus.UpdateConsensusID(consensusID + 1)
		return false
	}
	// cache latest blocks for last mile catch up
	if newHeight-myHeight <= lastMileThreshold && node.stateSync != nil {
		node.stateSync.AddLastMileBlock(consensusBlock)
	}
	return true
}

// DoSyncing wait for check status and starts syncing if out of sync
func (node *Node) DoSyncing() {
	for {
		select {
		// in current implementation logic, timeout means in sync
		case <-time.After(5 * time.Second):
			//myHeight := node.blockchain.CurrentBlock().NumberU64()
			//utils.GetLogInstance().Debug("[SYNC]", "currentHeight", myHeight)
			node.stateMutex.Lock()
			node.State = NodeReadyForConsensus
			node.stateMutex.Unlock()
			continue
		case consensusBlockInfo := <-node.Consensus.ConsensusBlock:
			if !node.IsOutOfSync(consensusBlockInfo) {
				startHash := node.blockchain.CurrentBlock().Hash()
				node.stateSync.StartStateSync(startHash[:], node.blockchain, node.Worker)
				if node.State == NodeNotInSync {
					utils.GetLogInstance().Info("[SYNC] Node is now IN SYNC!")
				}
				node.stateMutex.Lock()
				node.State = NodeReadyForConsensus
				node.stateMutex.Unlock()
				node.stateSync.CloseConnections()
				node.stateSync = nil
				continue
			} else {
				utils.GetLogInstance().Debug("[SYNC] node is out of sync")
				node.stateMutex.Lock()
				node.State = NodeNotInSync
				node.stateMutex.Unlock()
			}

			if node.stateSync == nil {
				node.stateSync = syncing.CreateStateSync(node.SelfPeer.IP, node.SelfPeer.Port)
				node.stateSync.CreateSyncConfig(node.GetSyncingPeers())
				node.stateSync.MakeConnectionToPeers()
			}
			startHash := node.blockchain.CurrentBlock().Hash()
			node.stateSync.StartStateSync(startHash[:], node.blockchain, node.Worker)
		}
	}
}

// AddPeers adds neighbors nodes
func (node *Node) AddPeers(peers []*p2p.Peer) int {
	count := 0
	for _, p := range peers {
		key := fmt.Sprintf("%v", p.PubKey)
		_, ok := node.Neighbors.Load(key)
		if !ok {
			node.Neighbors.Store(key, *p)
			count++
			node.host.AddPeer(p)
			continue
		}
		if node.SelfPeer.ValidatorID == -1 && p.IP == node.SelfPeer.IP && p.Port == node.SelfPeer.Port {
			node.SelfPeer.ValidatorID = p.ValidatorID
		}
	}

	if count > 0 {
		node.Consensus.AddPeers(peers)
	}
	return count
}

// GetSyncingPort returns the syncing port.
func GetSyncingPort(nodePort string) string {
	if port, err := strconv.Atoi(nodePort); err == nil {
		return fmt.Sprintf("%d", port-syncing.SyncingPortDifference)
	}
	os.Exit(1)
	return ""
}

// GetSyncingPeers returns list of peers.
func (node *Node) GetSyncingPeers() []p2p.Peer {
	res := []p2p.Peer{}
	node.Neighbors.Range(func(k, v interface{}) bool {
		res = append(res, v.(p2p.Peer))
		return true
	})

	removeID := -1
	for i := range res {
		if res[i].Port == node.SelfPeer.Port {
			removeID = i
		}
		res[i].Port = GetSyncingPort(res[i].Port)
	}
	if removeID != -1 {
		res = append(res[:removeID], res[removeID+1:]...)
	}
	utils.GetLogInstance().Debug("GetSyncingPeers: ", "res", res, "self", node.SelfPeer)
	return res
}

// JoinShard helps a new node to join a shard.
func (node *Node) JoinShard(leader p2p.Peer) {
	// try to join the shard, send ping message every 1 second, with a 10 minutes time-out
	tick := time.NewTicker(1 * time.Second)
	timeout := time.NewTicker(10 * time.Minute)
	defer tick.Stop()
	defer timeout.Stop()

	for {
		select {
		case <-tick.C:
			ping := proto_discovery.NewPingMessage(node.SelfPeer)
			if node.Client != nil { // assume this is the client node
				ping.Node.Role = proto_node.ClientRole
			}
			buffer := ping.ConstructPingMessage()

			// Talk to leader.
			node.SendMessage(leader, buffer)
		case <-timeout.C:
			utils.GetLogInstance().Info("JoinShard timeout")
			return
		case <-node.StopPing:
			utils.GetLogInstance().Info("Stopping JoinShard")
			return
		}
	}
}

// SupportSyncing keeps sleeping until it's doing consensus or it's a leader.
func (node *Node) SupportSyncing() {
	node.InitSyncingServer()
	node.StartSyncingServer()

	go node.DoSyncing()
	go node.SendNewBlockToUnsync()
}

// InitSyncingServer starts downloader server.
func (node *Node) InitSyncingServer() {
	node.downloaderServer = downloader.NewServer(node)
}

// StartSyncingServer starts syncing server.
func (node *Node) StartSyncingServer() {
	utils.GetLogInstance().Info("support_sycning: StartSyncingServer")
	node.downloaderServer.Start(node.SelfPeer.IP, GetSyncingPort(node.SelfPeer.Port))
}

// CalculateResponse implements DownloadInterface on Node object.
func (node *Node) CalculateResponse(request *downloader_pb.DownloaderRequest) (*downloader_pb.DownloaderResponse, error) {
	response := &downloader_pb.DownloaderResponse{}
	switch request.Type {
	case downloader_pb.DownloaderRequest_HEADER:
		utils.GetLogInstance().Debug("[SYNC] CalculateResponse DownloaderRequest_HEADER", "request.BlockHash", request.BlockHash)
		var startHeaderHash []byte
		if request.BlockHash == nil {
			tmp := node.blockchain.Genesis().Hash()
			startHeaderHash = tmp[:]
		} else {
			startHeaderHash = request.BlockHash
		}
		for block := node.blockchain.CurrentBlock(); block != nil; block = node.blockchain.GetBlockByHash(block.Header().ParentHash) {
			blockHash := block.Hash()
			if bytes.Compare(blockHash[:], startHeaderHash) == 0 {
				break
			}
			response.Payload = append(response.Payload, blockHash[:])
		}
	case downloader_pb.DownloaderRequest_BLOCK:
		for _, bytes := range request.Hashes {
			var hash common.Hash
			hash.SetBytes(bytes)
			block := node.blockchain.GetBlockByHash(hash)
			encodedBlock, err := rlp.EncodeToBytes(block)
			if err == nil {
				response.Payload = append(response.Payload, encodedBlock)
			}
		}
	case downloader_pb.DownloaderRequest_NEWBLOCK:
		if node.State != NodeNotInSync {
			utils.GetLogInstance().Debug("[SYNC] new block received, but state is", "state", node.State.String())
			response.Type = downloader_pb.DownloaderResponse_INSYNC
			return response, nil
		}
		var blockObj types.Block
		err := rlp.DecodeBytes(request.BlockHash, &blockObj)
		if err != nil {
			utils.GetLogInstance().Warn("[SYNC] unable to decode received new block")
			return response, err
		}
		node.stateSync.AddNewBlock(request.PeerHash, &blockObj)

	case downloader_pb.DownloaderRequest_REGISTER:
		peerID := binary.BigEndian.Uint32(request.PeerHash)
		if _, ok := node.peerRegistrationRecord[peerID]; ok {
			response.Type = downloader_pb.DownloaderResponse_FAIL
			return response, nil
		} else if len(node.peerRegistrationRecord) >= maxBroadcastNodes {
			response.Type = downloader_pb.DownloaderResponse_FAIL
			return response, nil
		} else {
			peer, ok := node.Consensus.GetPeerFromID(peerID)
			if !ok {
				utils.GetLogInstance().Warn("[SYNC] unable to get peer from peerID", "peerID", peerID)
			}
			client := downloader.ClientSetup(peer.IP, GetSyncingPort(peer.Port))
			if client == nil {
				utils.GetLogInstance().Warn("[SYNC] unable to setup client")
				return response, nil
			}
			utils.GetLogInstance().Debug("[SYNC] client setup correctly", "client", client)
			config := &syncConfig{timestamp: time.Now().UnixNano(), client: client}
			node.stateMutex.Lock()
			node.peerRegistrationRecord[peerID] = config
			node.stateMutex.Unlock()
			utils.GetLogInstance().Debug("[SYNC] register peerID success", "peerID", peerID)
			response.Type = downloader_pb.DownloaderResponse_SUCCESS
		}
	case downloader_pb.DownloaderRequest_REGISTERTIMEOUT:
		if node.State == NodeNotInSync {
			count := node.stateSync.RegisterNodeInfo()
			utils.GetLogInstance().Debug("[SYNC] extra node registered", "number", count)
		}
	}
	return response, nil
}

// SendNewBlockToUnsync send latest verified block to unsync, registered nodes
func (node *Node) SendNewBlockToUnsync() {
	for {
		block := <-node.Consensus.VerifiedNewBlock
		blockHash, err := rlp.EncodeToBytes(block)
		if err != nil {
			utils.GetLogInstance().Warn("[SYNC] unable to encode block to hashes")
			continue
		}

		// really need to have a unique id independent of ip/port
		selfPeerID := utils.GetUniqueIDFromIPPort(node.SelfPeer.IP, node.SelfPeer.Port)
		utils.GetLogInstance().Debug("[SYNC] peerRegistration Record", "peerID", selfPeerID, "number", len(node.peerRegistrationRecord))

		for peerID, config := range node.peerRegistrationRecord {
			elapseTime := time.Now().UnixNano() - config.timestamp
			if elapseTime > broadcastTimeout {
				utils.GetLogInstance().Warn("[SYNC] SendNewBlockToUnsync to peer timeout", "peerID", peerID)
				// send last time and delete
				config.client.PushNewBlock(selfPeerID, blockHash, true)
				node.stateMutex.Lock()
				node.peerRegistrationRecord[peerID].client.Close()
				delete(node.peerRegistrationRecord, peerID)
				node.stateMutex.Unlock()
				continue
			}
			response := config.client.PushNewBlock(selfPeerID, blockHash, false)
			if response != nil && response.Type == downloader_pb.DownloaderResponse_INSYNC {
				node.stateMutex.Lock()
				node.peerRegistrationRecord[peerID].client.Close()
				delete(node.peerRegistrationRecord, peerID)
				node.stateMutex.Unlock()
			}
		}
	}
}

// RemovePeersHandler is a goroutine to wait on the OfflinePeers channel
// and remove the peers from validator list
func (node *Node) RemovePeersHandler() {
	for {
		select {
		case p := <-node.OfflinePeers:
			node.Consensus.OfflinePeerList = append(node.Consensus.OfflinePeerList, p)
		}
	}
}

<<<<<<< HEAD
//UpdateStakingList updates the stakes of every node.
func (node *Node) UpdateStakingList(block *types.Block) error {
	signerType := types.HomesteadSigner{}
	txns := block.Transactions()
	for i := range txns {
		txn := txns[i]
		value := txn.Value().Int64()
		currentSender, _ := types.Sender(signerType, txn)
		_, isPresent := node.CurrentStakes[currentSender]
		toAddress := txn.To()
		if *toAddress != node.StakingContractAddress { //Not a address aimed at the staking contract.
			continue
		}
		//This should be based on a switch case on function signature.
		//TODO (ak) https://github.com/harmony-one/harmony/issues/430
		if value > int64(0) { //If value >0 means its a staking deposit transaction
			if isPresent {
				//This means this node has increaserd its stake
				node.CurrentStakes[currentSender] += value
			} else {
				node.CurrentStakes[currentSender] = value
			}
		} else { //This means node has withdrawn stake.
			getData := txn.Data()
			value := decodeStakeCall(getData) //Value being withdrawn
			if isPresent {
				//This means this node has increaserd its stake
				if node.CurrentStakes[currentSender] > value {
					node.CurrentStakes[currentSender] -= value
				} else if node.CurrentStakes[currentSender] == value {
					delete(node.CurrentStakes, currentSender)
				} else {
					continue //Overdraft protection.
				}
			} else {
				node.CurrentStakes[currentSender] = value
			}
		}
	}
	return nil
}

func decodeStakeCall(getData []byte) int64 {
	value := new(big.Int)
	value.SetBytes(getData[4:]) //Escape the method call.
	return value.Int64()
}
=======
func (node *Node) getDeployedStakingContract() common.Address {
	// TODO(ak): Please populate here
	return common.Address{}
}

>>>>>>> f886b609
func (node *Node) setupForShardLeader() {
	// Register explorer service.
	node.serviceManager.RegisterService(service_manager.SupportExplorer, explorer.New(&node.SelfPeer))
	// Register consensus service.
	node.serviceManager.RegisterService(service_manager.Consensus, consensus_service.New(node.BlockChannel, node.Consensus))
	// Register new block service.
	node.serviceManager.RegisterService(service_manager.BlockProposal, blockproposal.New(node.Consensus.ReadySignal, node.WaitForConsensusReady))
	// Register client support service.
	node.serviceManager.RegisterService(service_manager.ClientSupport, clientsupport.New(node.blockchain.State, node.CallFaucetContract, node.getDeployedStakingContract, node.SelfPeer.IP, node.SelfPeer.Port))
}

func (node *Node) setupForShardValidator() {
}

func (node *Node) setupForBeaconLeader() {
	chanPeer := make(chan p2p.Peer)

	var err error
	node.groupReceiver, err = node.host.GroupReceiver(p2p.GroupIDBeacon)
	if err != nil {
		utils.GetLogInstance().Error("create group receiver error", "msg", err)
		return
	}

	// Register peer discovery service. "0" is the beacon shard ID. No need to do staking for beacon chain node.
	node.serviceManager.RegisterService(service_manager.PeerDiscovery, discovery.New(node.host, "0", chanPeer, nil))
	// Register networkinfo service. "0" is the beacon shard ID
	node.serviceManager.RegisterService(service_manager.NetworkInfo, networkinfo.New(node.host, "0", chanPeer))

	// Register consensus service.
	node.serviceManager.RegisterService(service_manager.Consensus, consensus_service.New(node.BlockChannel, node.Consensus))
	// Register new block service.
	node.serviceManager.RegisterService(service_manager.BlockProposal, blockproposal.New(node.Consensus.ReadySignal, node.WaitForConsensusReady))
	// Register client support service.
	node.serviceManager.RegisterService(service_manager.ClientSupport, clientsupport.New(node.blockchain.State, node.CallFaucetContract, node.getDeployedStakingContract, node.SelfPeer.IP, node.SelfPeer.Port))
}

func (node *Node) setupForBeaconValidator() {
	chanPeer := make(chan p2p.Peer)

	var err error
	node.groupReceiver, err = node.host.GroupReceiver(p2p.GroupIDBeacon)
	if err != nil {
		utils.GetLogInstance().Error("create group receiver error", "msg", err)
		return
	}

	// Register peer discovery service. "0" is the beacon shard ID. No need to do staking for beacon chain node.
	node.serviceManager.RegisterService(service_manager.PeerDiscovery, discovery.New(node.host, "0", chanPeer, nil))
	// Register networkinfo service. "0" is the beacon shard ID
	node.serviceManager.RegisterService(service_manager.NetworkInfo, networkinfo.New(node.host, "0", chanPeer))
}

func (node *Node) setupForNewNode() {
	chanPeer := make(chan p2p.Peer)
	stakingPeer := make(chan p2p.Peer)

	var err error
	node.groupReceiver, err = node.host.GroupReceiver(p2p.GroupIDBeacon)
	if err != nil {
		utils.GetLogInstance().Error("create group receiver error", "msg", err)
		return
	}

	// Register staking service.
	node.serviceManager.RegisterService(service_manager.Staking, staking.New(node.AccountKey, 0, stakingPeer))
	// Register peer discovery service. "0" is the beacon shard ID
	node.serviceManager.RegisterService(service_manager.PeerDiscovery, discovery.New(node.host, "0", chanPeer, stakingPeer))
	// Register networkinfo service. "0" is the beacon shard ID
	node.serviceManager.RegisterService(service_manager.NetworkInfo, networkinfo.New(node.host, "0", chanPeer))

	// TODO: how to restart networkinfo and discovery service after receiving shard id info from beacon chain?
}

// ServiceManagerSetup setups service store.
func (node *Node) ServiceManagerSetup() {
	node.serviceManager = &service_manager.Manager{}
	switch node.Role {
	case ShardLeader:
		node.setupForShardLeader()
	case ShardValidator:
		node.setupForShardValidator()
	case BeaconLeader:
		node.setupForBeaconLeader()
	case BeaconValidator:
		node.setupForBeaconValidator()
	case NewNode:
		node.setupForNewNode()
	}
}

// RunServices runs registered services.
func (node *Node) RunServices() {
	if node.serviceManager == nil {
		utils.GetLogInstance().Info("Service manager is not set up yet.")
		return
	}
	node.serviceManager.RunServices()
}<|MERGE_RESOLUTION|>--- conflicted
+++ resolved
@@ -617,7 +617,6 @@
 	}
 }
 
-<<<<<<< HEAD
 //UpdateStakingList updates the stakes of every node.
 func (node *Node) UpdateStakingList(block *types.Block) error {
 	signerType := types.HomesteadSigner{}
@@ -665,13 +664,6 @@
 	value.SetBytes(getData[4:]) //Escape the method call.
 	return value.Int64()
 }
-=======
-func (node *Node) getDeployedStakingContract() common.Address {
-	// TODO(ak): Please populate here
-	return common.Address{}
-}
-
->>>>>>> f886b609
 func (node *Node) setupForShardLeader() {
 	// Register explorer service.
 	node.serviceManager.RegisterService(service_manager.SupportExplorer, explorer.New(&node.SelfPeer))
