// Package consensus implements the Cosi PBFT consensus
package consensus // consensus

import (
	"crypto/sha256"
	"encoding/binary"
	"encoding/hex"
	"fmt"
	"github.com/harmony-one/bls/ffi/go/bls"
	"reflect"
	"strconv"
	"sync"

	"github.com/ethereum/go-ethereum/common"
	"github.com/ethereum/go-ethereum/params"
	"github.com/ethereum/go-ethereum/rlp"
	"github.com/harmony-one/harmony/core/state"
	"github.com/harmony-one/harmony/core/types"
	bls_cosi "github.com/harmony-one/harmony/crypto/bls"
	"github.com/harmony-one/harmony/internal/utils"
	"github.com/harmony-one/harmony/p2p"
	"github.com/harmony-one/harmony/p2p/host"
	"golang.org/x/crypto/sha3"

	proto_node "github.com/harmony-one/harmony/api/proto/node"
)

// Consensus is the main struct with all states and data related to consensus process.
type Consensus struct {
	// The current state of the consensus
	state State

	// Commits collected from validators.
	prepareSigs          *map[uint32]*bls.Sign
	commitSigs           *map[uint32]*bls.Sign
	aggregatedPrepareSig *bls.Sign
	aggregatedCommitSig  *bls.Sign
	prepareBitmap        *bls_cosi.Mask
	commitBitmap         *bls_cosi.Mask

	// map of nodeID to validator Peer object
	// FIXME: should use PubKey of p2p.Peer as the hashkey
	validators sync.Map // key is uint16, value is p2p.Peer

	// Minimal number of peers in the shard
	// If the number of validators is less than minPeers, the consensus won't start
	MinPeers int

	// Leader's address
	leader p2p.Peer

	// Public keys of the committee including leader and validators
	PublicKeys []*bls.PublicKey
	pubKeyLock sync.Mutex

	// private/public keys of current node
	priKey *bls.SecretKey
	pubKey *bls.PublicKey

	// Whether I am leader. False means I am validator
	IsLeader bool
	// Leader or validator Id - 4 byte
	nodeID uint32
	// Consensus Id (View Id) - 4 byte
	consensusID uint32
	// Blockhash - 32 byte
	blockHash [32]byte
	// Block to run consensus on
	block []byte
	// Array of block hashes.
	blockHashes [][32]byte
	// Shard Id which this node belongs to
	ShardID uint32

	// global consensus mutex
	mutex sync.Mutex

	// Validator specific fields
	// Blocks received but not done with consensus yet
	blocksReceived map[uint32]*BlockConsensusStatus

	// Signal channel for starting a new consensus process
	ReadySignal chan struct{}
	// The verifier func passed from Node object
	BlockVerifier func(*types.Block) bool
	// The post-consensus processing func passed from Node object
	// Called when consensus on a new block is done
	OnConsensusDone func(*types.Block)

	// current consensus block to check if out of sync
	ConsensusBlock chan *types.Block
	// verified block to state sync broadcast
	VerifiedNewBlock chan *types.Block

	uniqueIDInstance *utils.UniqueValidatorID

	// The p2p host used to send/receive p2p messages
	host p2p.Host

	// Signal channel for lost validators
	OfflinePeers chan p2p.Peer

	// List of offline Peers
	OfflinePeerList []p2p.Peer
}

// BlockConsensusStatus used to keep track of the consensus status of multiple blocks received so far
// This is mainly used in the case that this node is lagging behind and needs to catch up.
// For example, the consensus moved to round N and this node received message(N).
// However, this node may still not finished with round N-1, so the newly received message(N)
// should be stored in this temporary structure. In case the round N-1 finishes, it can catch
// up to the latest state of round N by using this structure.
type BlockConsensusStatus struct {
	block []byte // the block data
	state State  // the latest state of the consensus
}

// New creates a new Consensus object
func New(host p2p.Host, ShardID string, peers []p2p.Peer, leader p2p.Peer) *Consensus {
	consensus := Consensus{}
	consensus.host = host

	selfPeer := host.GetSelfPeer()
	if leader.Port == selfPeer.Port && leader.IP == selfPeer.IP {
		consensus.IsLeader = true
	} else {
		consensus.IsLeader = false
	}

	consensus.leader = leader
	for _, peer := range peers {
		consensus.validators.Store(utils.GetUniqueIDFromPeer(peer), peer)
	}

	consensus.prepareSigs = &map[uint32]*bls.Sign{}
	consensus.commitSigs = &map[uint32]*bls.Sign{}

	// Initialize cosign bitmap
	allPublicKeys := make([]*bls.PublicKey, 0)
	for _, validatorPeer := range peers {
		allPublicKeys = append(allPublicKeys, validatorPeer.PubKey)
	}
	allPublicKeys = append(allPublicKeys, leader.PubKey)

	consensus.PublicKeys = allPublicKeys

	prepareBitmap, _ := bls_cosi.NewMask(consensus.PublicKeys, consensus.leader.PubKey)
	commitBitmap, _ := bls_cosi.NewMask(consensus.PublicKeys, consensus.leader.PubKey)
	consensus.prepareBitmap = prepareBitmap
	consensus.commitBitmap = commitBitmap

	consensus.aggregatedPrepareSig = nil
	consensus.aggregatedCommitSig = nil

	// For now use socket address as ID
	// TODO: populate Id derived from address
	consensus.nodeID = utils.GetUniqueIDFromPeer(selfPeer)

	// Set private key for myself so that I can sign messages.
	nodeIDBytes := make([]byte, 32)
	binary.LittleEndian.PutUint32(nodeIDBytes, consensus.nodeID)
	privateKey := bls.SecretKey{}
	err := privateKey.SetLittleEndian(nodeIDBytes)
	consensus.priKey = &privateKey
	consensus.pubKey = privateKey.GetPublicKey()

	consensus.consensusID = 0 // or view Id in the original pbft paper

	myShardID, err := strconv.Atoi(ShardID)
	if err != nil {
		panic("Unparseable shard Id" + ShardID)
	}
	consensus.ShardID = uint32(myShardID)

	// For validators to keep track of all blocks received but not yet committed, so as to catch up to latest consensus if lagged behind.
	consensus.blocksReceived = make(map[uint32]*BlockConsensusStatus)

	if consensus.IsLeader {
		consensus.ReadySignal = make(chan struct{})
		// send a signal to indicate it's ready to run consensus
		// this signal is consumed by node object to create a new block and in turn trigger a new consensus on it
		// this is a goroutine because go channel without buffer will block
		go func() {
			consensus.ReadySignal <- struct{}{}
		}()
	}

	consensus.uniqueIDInstance = utils.GetUniqueValidatorIDInstance()
	consensus.OfflinePeerList = make([]p2p.Peer, 0)

	//	consensus.Log.Info("New Consensus", "IP", ip, "Port", port, "NodeID", consensus.nodeID, "priKey", consensus.priKey, "pubKey", consensus.pubKey)
	return &consensus
}

// Author returns the author of the block header.
func (consensus *Consensus) Author(header *types.Header) (common.Address, error) {
	// TODO: implement this
	return common.Address{}, nil
}

// Sign on the hash of the message
func (consensus *Consensus) signMessage(message []byte) []byte {
	hash := sha256.Sum256(message)
	signature := consensus.priKey.SignHash(hash[:])
	return signature.Serialize()
}

// GetValidatorPeers returns list of validator peers.
func (consensus *Consensus) GetValidatorPeers() []p2p.Peer {
	validatorPeers := make([]p2p.Peer, 0)

	consensus.validators.Range(func(k, v interface{}) bool {
		if peer, ok := v.(p2p.Peer); ok {
			validatorPeers = append(validatorPeers, peer)
			return true
		}
		return false
	})

	return validatorPeers
}

// GetPrepareSigsArray returns the signatures for prepare as a array
func (consensus *Consensus) GetPrepareSigsArray() []*bls.Sign {
	sigs := []*bls.Sign{}
	for _, sig := range *consensus.prepareSigs {
		sigs = append(sigs, sig)
	}
	return sigs
}

// GetCommitSigsArray returns the signatures for commit as a array
func (consensus *Consensus) GetCommitSigsArray() []*bls.Sign {
	sigs := []*bls.Sign{}
	for _, sig := range *consensus.commitSigs {
		sigs = append(sigs, sig)
	}
	return sigs
}

// ResetState resets the state of the consensus
func (consensus *Consensus) ResetState() {
	consensus.state = Finished
	consensus.prepareSigs = &map[uint32]*bls.Sign{}
	consensus.commitSigs = &map[uint32]*bls.Sign{}

	prepareBitmap, _ := bls_cosi.NewMask(consensus.PublicKeys, consensus.leader.PubKey)
	commitBitmap, _ := bls_cosi.NewMask(consensus.PublicKeys, consensus.leader.PubKey)
	consensus.prepareBitmap = prepareBitmap
	consensus.commitBitmap = commitBitmap

	consensus.aggregatedPrepareSig = nil
	consensus.aggregatedCommitSig = nil

	// Clear the OfflinePeersList again
	consensus.OfflinePeerList = make([]p2p.Peer, 0)
}

// Returns a string representation of this consensus
func (consensus *Consensus) String() string {
	var duty string
	if consensus.IsLeader {
		duty = "LDR" // leader
	} else {
		duty = "VLD" // validator
	}
	return fmt.Sprintf("[duty:%s, pubKey:%s, ShardID:%v, nodeID:%v, state:%s]",
		duty, hex.EncodeToString(consensus.pubKey.Serialize()), consensus.ShardID, consensus.nodeID, consensus.state)
}

// AddPeers adds new peers into the validator map of the consensus
// and add the public keys
func (consensus *Consensus) AddPeers(peers []*p2p.Peer) int {
	count := 0

	for _, peer := range peers {
		_, ok := consensus.validators.Load(utils.GetUniqueIDFromPeer(*peer))
		if !ok {
			if peer.ValidatorID == -1 {
				peer.ValidatorID = int(consensus.uniqueIDInstance.GetUniqueID())
			}
			consensus.validators.Store(utils.GetUniqueIDFromPeer(*peer), *peer)
			consensus.pubKeyLock.Lock()
			consensus.PublicKeys = append(consensus.PublicKeys, peer.PubKey)
			consensus.pubKeyLock.Unlock()
			utils.GetLogInstance().Debug("[SYNC] new peer added", "pubKey", peer.PubKey, "ip", peer.IP, "port", peer.Port)
		}
		count++
	}
	return count
}

// RemovePeers will remove the peer from the validator list and PublicKeys
// It will be called when leader/node lost connection to peers
func (consensus *Consensus) RemovePeers(peers []p2p.Peer) int {
	// early return as most of the cases no peers to remove
	if len(peers) == 0 {
		return 0
	}

	count := 0
	count2 := 0
	newList := append(consensus.PublicKeys[:0:0], consensus.PublicKeys...)

	for _, peer := range peers {
		consensus.validators.Range(func(k, v interface{}) bool {
			if p, ok := v.(p2p.Peer); ok {
				// We are using peer.IP and peer.Port to identify the unique peer
				// FIXME (lc): use a generic way to identify a peer
				if p.IP == peer.IP && p.Port == peer.Port {
					consensus.validators.Delete(k)
					count++
				}
				return true
			}
			return false
		})

		for i, pp := range newList {
			// Not Found the pubkey, if found pubkey, ignore it
			if reflect.DeepEqual(peer.PubKey, pp) {
				//				consensus.Log.Debug("RemovePeers", "i", i, "pp", pp, "peer.PubKey", peer.PubKey)
				newList = append(newList[:i], newList[i+1:]...)
				count2++
			}
		}
	}

	if count2 > 0 {
		consensus.UpdatePublicKeys(newList)

		// Send out Pong messages to everyone in the shard to keep the publickeys in sync
		// Or the shard won't be able to reach consensus if public keys are mismatch

		validators := consensus.GetValidatorPeers()
		pong := proto_node.NewPongMessage(validators, consensus.PublicKeys)
		buffer := pong.ConstructPongMessage()

		host.BroadcastMessageFromLeader(consensus.host, validators, buffer, consensus.OfflinePeers)
	}

	return count2
}

// DebugPrintPublicKeys print all the PublicKeys in string format in Consensus
func (consensus *Consensus) DebugPrintPublicKeys() {
	for _, k := range consensus.PublicKeys {
<<<<<<< HEAD
		str := fmt.Sprintf("%s", hex.EncodeToString(k.Serialize()))
		consensus.Log.Debug("pk:", "string", str)
=======
		str := fmt.Sprintf("%s", k)
		utils.GetLogInstance().Debug("pk:", "string", str)
>>>>>>> 6d825ada
	}

	utils.GetLogInstance().Debug("PublicKeys:", "#", len(consensus.PublicKeys))
}

// DebugPrintValidators print all validator ip/port/key in string format in Consensus
func (consensus *Consensus) DebugPrintValidators() {
	count := 0
	consensus.validators.Range(func(k, v interface{}) bool {
		if p, ok := v.(p2p.Peer); ok {
<<<<<<< HEAD
			str2 := fmt.Sprintf("%s", p.PubKey.Serialize())
			consensus.Log.Debug("validator:", "IP", p.IP, "Port", p.Port, "VID", p.ValidatorID, "Key", str2)
=======
			str2 := fmt.Sprintf("%s", p.PubKey)
			utils.GetLogInstance().Debug("validator:", "IP", p.IP, "Port", p.Port, "VID", p.ValidatorID, "Key", str2)
>>>>>>> 6d825ada
			count++
			return true
		}
		return false
	})
	utils.GetLogInstance().Debug("Validators", "#", count)
}

// UpdatePublicKeys updates the PublicKeys variable, protected by a mutex
func (consensus *Consensus) UpdatePublicKeys(pubKeys []*bls.PublicKey) int {
	consensus.pubKeyLock.Lock()
	//	consensus.PublicKeys = make([]kyber.Point, len(pubKeys))
	consensus.PublicKeys = append(pubKeys[:0:0], pubKeys...)
	consensus.pubKeyLock.Unlock()

	return len(consensus.PublicKeys)
}

// NewFaker returns a faker consensus.
func NewFaker() *Consensus {
	return &Consensus{}
}

// VerifyHeader checks whether a header conforms to the consensus rules of the
// stock bft engine.
func (consensus *Consensus) VerifyHeader(chain ChainReader, header *types.Header, seal bool) error {
	// TODO: implement this
	return nil
}

// VerifyHeaders is similar to VerifyHeader, but verifies a batch of headers
// concurrently. The method returns a quit channel to abort the operations and
// a results channel to retrieve the async verifications.
func (consensus *Consensus) VerifyHeaders(chain ChainReader, headers []*types.Header, seals []bool) (chan<- struct{}, <-chan error) {
	abort, results := make(chan struct{}), make(chan error, len(headers))
	for i := 0; i < len(headers); i++ {
		results <- nil
	}
	return abort, results
}

func (consensus *Consensus) verifyHeaderWorker(chain ChainReader, headers []*types.Header, seals []bool, index int) error {
	var parent *types.Header
	if index == 0 {
		parent = chain.GetHeader(headers[0].ParentHash, headers[0].Number.Uint64()-1)
	} else if headers[index-1].Hash() == headers[index].ParentHash {
		parent = headers[index-1]
	}
	if parent == nil {
		return ErrUnknownAncestor
	}
	if chain.GetHeader(headers[index].Hash(), headers[index].Number.Uint64()) != nil {
		return nil // known block
	}
	return consensus.verifyHeader(chain, headers[index], parent, false, seals[index])
}

// verifyHeader checks whether a header conforms to the consensus rules of the
// stock bft engine.
func (consensus *Consensus) verifyHeader(chain ChainReader, header, parent *types.Header, uncle bool, seal bool) error {
	return nil
}

// VerifySeal implements consensus.Engine, checking whether the given block satisfies
// the PoW difficulty requirements.
func (consensus *Consensus) VerifySeal(chain ChainReader, header *types.Header) error {
	return nil
}

// Finalize implements consensus.Engine, accumulating the block and uncle rewards,
// setting the final state and assembling the block.
func (consensus *Consensus) Finalize(chain ChainReader, header *types.Header, state *state.DB, txs []*types.Transaction, receipts []*types.Receipt) (*types.Block, error) {
	// Accumulate any block and uncle rewards and commit the final state root
	// Header seems complete, assemble into a block and return
	accumulateRewards(chain.Config(), state, header)
	header.Root = state.IntermediateRoot(false)
	return types.NewBlock(header, txs, receipts), nil
}

// SealHash returns the hash of a block prior to it being sealed.
func (consensus *Consensus) SealHash(header *types.Header) (hash common.Hash) {
	hasher := sha3.NewLegacyKeccak256()

	rlp.Encode(hasher, []interface{}{
		header.ParentHash,
		header.Coinbase,
		header.Root,
		header.TxHash,
		header.ReceiptHash,
		header.Bloom,
		header.Difficulty,
		header.Number,
		header.GasLimit,
		header.GasUsed,
		header.Time,
		header.Extra,
	})
	hasher.Sum(hash[:0])
	return hash
}

// Seal is to seal final block.
func (consensus *Consensus) Seal(chain ChainReader, block *types.Block, results chan<- *types.Block, stop <-chan struct{}) error {
	// TODO: implement final block sealing
	return nil
}

// Prepare is to prepare ...
// TODO(RJ): fix it.
func (consensus *Consensus) Prepare(chain ChainReader, header *types.Header) error {
	// TODO: implement prepare method
	return nil
}

// AccumulateRewards credits the coinbase of the given block with the mining
// reward. The total reward consists of the static block reward and rewards for
// included uncles. The coinbase of each uncle block is also rewarded.
func accumulateRewards(config *params.ChainConfig, state *state.DB, header *types.Header) {
	// TODO: implement mining rewards
}

// GetNodeID returns the nodeID
func (consensus *Consensus) GetNodeID() uint32 {
	return consensus.nodeID
}

// GetPeerFromID will get peer from peerID, bool value in return true means success and false means fail
func (consensus *Consensus) GetPeerFromID(peerID uint32) (p2p.Peer, bool) {
	v, ok := consensus.validators.Load(peerID)
	if !ok {
		return p2p.Peer{}, false
	}
	value, ok := v.(p2p.Peer)
	if !ok {
		return p2p.Peer{}, false
	}
	return value, true
}

// SendMessage sends message thru p2p host to peer.
func (consensus *Consensus) SendMessage(peer p2p.Peer, message []byte) {
	host.SendMessage(consensus.host, peer, message, nil)
}<|MERGE_RESOLUTION|>--- conflicted
+++ resolved
@@ -345,13 +345,8 @@
 // DebugPrintPublicKeys print all the PublicKeys in string format in Consensus
 func (consensus *Consensus) DebugPrintPublicKeys() {
 	for _, k := range consensus.PublicKeys {
-<<<<<<< HEAD
 		str := fmt.Sprintf("%s", hex.EncodeToString(k.Serialize()))
-		consensus.Log.Debug("pk:", "string", str)
-=======
-		str := fmt.Sprintf("%s", k)
 		utils.GetLogInstance().Debug("pk:", "string", str)
->>>>>>> 6d825ada
 	}
 
 	utils.GetLogInstance().Debug("PublicKeys:", "#", len(consensus.PublicKeys))
@@ -362,13 +357,8 @@
 	count := 0
 	consensus.validators.Range(func(k, v interface{}) bool {
 		if p, ok := v.(p2p.Peer); ok {
-<<<<<<< HEAD
 			str2 := fmt.Sprintf("%s", p.PubKey.Serialize())
-			consensus.Log.Debug("validator:", "IP", p.IP, "Port", p.Port, "VID", p.ValidatorID, "Key", str2)
-=======
-			str2 := fmt.Sprintf("%s", p.PubKey)
 			utils.GetLogInstance().Debug("validator:", "IP", p.IP, "Port", p.Port, "VID", p.ValidatorID, "Key", str2)
->>>>>>> 6d825ada
 			count++
 			return true
 		}
