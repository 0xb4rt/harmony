--- conflicted
+++ resolved
@@ -44,15 +44,12 @@
 		for {
 			select {
 			default:
-<<<<<<< HEAD
-=======
 				if first && startChannel != nil {
 					// got the signal to start consensus
 					_ = <-startChannel
 					first = false
 				}
 
->>>>>>> cf147ff7
 				utils.GetLogInstance().Debug("Waiting for block", "consensus", consensus)
 				// keep waiting for new blocks
 				newBlock := <-blockChannel
