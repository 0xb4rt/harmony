package types

import (
	"math/big"
)

type (
	// Commission defines a commission parameters for a given validator.
	Commission struct {
		CommissionRates `json:"commission_rates" yaml:"commission_rates"`
<<<<<<< HEAD
		UpdateHeight    *big.Int `json:"update_height" yaml:"update_height"` // the block height the commission rate was last changed
=======
		UpdateHeight    *big.Int `json:"update_time" yaml:"update_time"` // the block height the commission rate was last changed
>>>>>>> 3e89dcc8
	}

	// CommissionRates defines the initial commission rates to be used for creating a
	// validator.
	CommissionRates struct {
		Rate          Dec `json:"rate" yaml:"rate"`                       // the commission rate charged to delegators, as a fraction
		MaxRate       Dec `json:"max_rate" yaml:"max_rate"`               // maximum commission rate which validator can ever charge, as a fraction
		MaxChangeRate Dec `json:"max_change_rate" yaml:"max_change_rate"` // maximum increase of the validator commission every epoch, as a fraction
	}
)

// NewCommission returns a new commission object
func NewCommission(rate Dec, maxRate Dec, maxChangeRate Dec, height *big.Int) Commission {
	commissionRates := CommissionRates{Rate: rate, MaxRate: maxRate, MaxChangeRate: maxChangeRate}
	return Commission{CommissionRates: commissionRates, UpdateHeight: height}
}<|MERGE_RESOLUTION|>--- conflicted
+++ resolved
@@ -8,11 +8,8 @@
 	// Commission defines a commission parameters for a given validator.
 	Commission struct {
 		CommissionRates `json:"commission_rates" yaml:"commission_rates"`
-<<<<<<< HEAD
 		UpdateHeight    *big.Int `json:"update_height" yaml:"update_height"` // the block height the commission rate was last changed
-=======
-		UpdateHeight    *big.Int `json:"update_time" yaml:"update_time"` // the block height the commission rate was last changed
->>>>>>> 3e89dcc8
+
 	}
 
 	// CommissionRates defines the initial commission rates to be used for creating a
