package explorer

/*
 * All the code here is work of progress for the sprint.
 */

// Data ...
type Data struct {
	Blocks []*Block `json:"blocks"`
	// Block   Block        `json:"block"`
	Address Address `json:"address"`
	TX      Transaction
}

// Address ...
type Address struct {
	ID      string        `json:"id"`
	Balance float64       `json:"balance"`
	TXCount int           `json:"txCount"`
	TXs     []Transaction `json:"txs"`
}

// Transaction ...
type Transaction struct {
	ID        string `json:"id"`
	Timestamp string `json:"timestamp"`
	From      string `json:"from"`
	To        string `json:"to"`
	Value     string `json:"value"`
<<<<<<< HEAD
=======
	Bytes     string `json:"bytes"`
>>>>>>> dab273a4
}

// BlockInfo ...
type BlockInfo struct {
	ID        string `json:"id"`
	Height    string `json:"height"`
	Timestamp string `json:"timestamp"`
	TXCount   string `json:"txCount"`
	Size      string `json:"size"`
}

// Block ...
type Block struct {
	Height     string        `json:"height"`
	ID         string        `json:"id"`
	TXCount    string        `json:"txCount"`
	Timestamp  string        `json:"timestamp"`
	MerkleRoot string        `json:"merkleRoot"`
	PrevBlock  RefBlock      `json:"prevBlock"`
	Bytes      string        `json:"bytes"`
	NextBlock  RefBlock      `json:"nextBlock"`
	TXs        []Transaction `json:"txs"`
}

// RefBlock ...
type RefBlock struct {
	ID     string `json:"id"`
	Height string `json:"height"`
}<|MERGE_RESOLUTION|>--- conflicted
+++ resolved
@@ -27,10 +27,7 @@
 	From      string `json:"from"`
 	To        string `json:"to"`
 	Value     string `json:"value"`
-<<<<<<< HEAD
-=======
 	Bytes     string `json:"bytes"`
->>>>>>> dab273a4
 }
 
 // BlockInfo ...
