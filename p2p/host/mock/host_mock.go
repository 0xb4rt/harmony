// Code generated by MockGen. DO NOT EDIT.
// Source: host.go

// Package mock_p2p is a generated GoMock package.
package mock_p2p

import (
	gomock "github.com/golang/mock/gomock"
	p2p "github.com/harmony-one/harmony/p2p"
	go_libp2p_host "github.com/libp2p/go-libp2p-host"
	go_libp2p_peer "github.com/libp2p/go-libp2p-peer"
	reflect "reflect"
)

// MockHost is a mock of Host interface
type MockHost struct {
	ctrl     *gomock.Controller
	recorder *MockHostMockRecorder
}

// MockHostMockRecorder is the mock recorder for MockHost
type MockHostMockRecorder struct {
	mock *MockHost
}

// NewMockHost creates a new mock instance
func NewMockHost(ctrl *gomock.Controller) *MockHost {
	mock := &MockHost{ctrl: ctrl}
	mock.recorder = &MockHostMockRecorder{mock}
	return mock
}

// EXPECT returns an object that allows the caller to indicate expected use
func (m *MockHost) EXPECT() *MockHostMockRecorder {
	return m.recorder
}

// GetSelfPeer mocks base method
func (m *MockHost) GetSelfPeer() p2p.Peer {
	ret := m.ctrl.Call(m, "GetSelfPeer")
	ret0, _ := ret[0].(p2p.Peer)
	return ret0
}

// GetSelfPeer indicates an expected call of GetSelfPeer
func (mr *MockHostMockRecorder) GetSelfPeer() *gomock.Call {
	return mr.mock.ctrl.RecordCallWithMethodType(mr.mock, "GetSelfPeer", reflect.TypeOf((*MockHost)(nil).GetSelfPeer))
}

<<<<<<< HEAD
// SendMessage mocks base method
func (m *MockHost) SendMessage(arg0 p2p.Peer, arg1 []byte) error {
	ret := m.ctrl.Call(m, "SendMessage", arg0, arg1)
	ret0, _ := ret[0].(error)
	return ret0
}

// SendMessage indicates an expected call of SendMessage
func (mr *MockHostMockRecorder) SendMessage(arg0, arg1 interface{}) *gomock.Call {
	return mr.mock.ctrl.RecordCallWithMethodType(mr.mock, "SendMessage", reflect.TypeOf((*MockHost)(nil).SendMessage), arg0, arg1)
}

// BindHandlerAndServe mocks base method
func (m *MockHost) BindHandlerAndServe(handler p2p.StreamHandler) {
	m.ctrl.Call(m, "BindHandlerAndServe", handler)
}

// BindHandlerAndServe indicates an expected call of BindHandlerAndServe
func (mr *MockHostMockRecorder) BindHandlerAndServe(handler interface{}) *gomock.Call {
	return mr.mock.ctrl.RecordCallWithMethodType(mr.mock, "BindHandlerAndServe", reflect.TypeOf((*MockHost)(nil).BindHandlerAndServe), handler)
}

=======
>>>>>>> 06d1c76c
// Close mocks base method
func (m *MockHost) Close() error {
	ret := m.ctrl.Call(m, "Close")
	ret0, _ := ret[0].(error)
	return ret0
}

// Close indicates an expected call of Close
func (mr *MockHostMockRecorder) Close() *gomock.Call {
	return mr.mock.ctrl.RecordCallWithMethodType(mr.mock, "Close", reflect.TypeOf((*MockHost)(nil).Close))
}

// AddPeer mocks base method
func (m *MockHost) AddPeer(arg0 *p2p.Peer) error {
	ret := m.ctrl.Call(m, "AddPeer", arg0)
	ret0, _ := ret[0].(error)
	return ret0
}

// AddPeer indicates an expected call of AddPeer
func (mr *MockHostMockRecorder) AddPeer(arg0 interface{}) *gomock.Call {
	return mr.mock.ctrl.RecordCallWithMethodType(mr.mock, "AddPeer", reflect.TypeOf((*MockHost)(nil).AddPeer), arg0)
}

// GetID mocks base method
func (m *MockHost) GetID() go_libp2p_peer.ID {
	ret := m.ctrl.Call(m, "GetID")
	ret0, _ := ret[0].(go_libp2p_peer.ID)
	return ret0
}

// GetID indicates an expected call of GetID
func (mr *MockHostMockRecorder) GetID() *gomock.Call {
	return mr.mock.ctrl.RecordCallWithMethodType(mr.mock, "GetID", reflect.TypeOf((*MockHost)(nil).GetID))
}

// GetP2PHost mocks base method
func (m *MockHost) GetP2PHost() go_libp2p_host.Host {
	ret := m.ctrl.Call(m, "GetP2PHost")
	ret0, _ := ret[0].(go_libp2p_host.Host)
	return ret0
}

// GetP2PHost indicates an expected call of GetP2PHost
func (mr *MockHostMockRecorder) GetP2PHost() *gomock.Call {
	return mr.mock.ctrl.RecordCallWithMethodType(mr.mock, "GetP2PHost", reflect.TypeOf((*MockHost)(nil).GetP2PHost))
}

// ConnectHostPeer mocks base method
func (m *MockHost) ConnectHostPeer(arg0 p2p.Peer) {
	m.ctrl.Call(m, "ConnectHostPeer", arg0)
}

// ConnectHostPeer indicates an expected call of ConnectHostPeer
func (mr *MockHostMockRecorder) ConnectHostPeer(arg0 interface{}) *gomock.Call {
	return mr.mock.ctrl.RecordCallWithMethodType(mr.mock, "ConnectHostPeer", reflect.TypeOf((*MockHost)(nil).ConnectHostPeer), arg0)
}

// SendMessageToGroups mocks base method
func (m *MockHost) SendMessageToGroups(groups []p2p.GroupID, msg []byte) error {
	ret := m.ctrl.Call(m, "SendMessageToGroups", groups, msg)
	ret0, _ := ret[0].(error)
	return ret0
}

// SendMessageToGroups indicates an expected call of SendMessageToGroups
func (mr *MockHostMockRecorder) SendMessageToGroups(groups, msg interface{}) *gomock.Call {
	return mr.mock.ctrl.RecordCallWithMethodType(mr.mock, "SendMessageToGroups", reflect.TypeOf((*MockHost)(nil).SendMessageToGroups), groups, msg)
}

// GroupReceiver mocks base method
func (m *MockHost) GroupReceiver(arg0 p2p.GroupID) (p2p.GroupReceiver, error) {
	ret := m.ctrl.Call(m, "GroupReceiver", arg0)
	ret0, _ := ret[0].(p2p.GroupReceiver)
	ret1, _ := ret[1].(error)
	return ret0, ret1
}

// GroupReceiver indicates an expected call of GroupReceiver
func (mr *MockHostMockRecorder) GroupReceiver(arg0 interface{}) *gomock.Call {
	return mr.mock.ctrl.RecordCallWithMethodType(mr.mock, "GroupReceiver", reflect.TypeOf((*MockHost)(nil).GroupReceiver), arg0)
}<|MERGE_RESOLUTION|>--- conflicted
+++ resolved
@@ -47,31 +47,6 @@
 	return mr.mock.ctrl.RecordCallWithMethodType(mr.mock, "GetSelfPeer", reflect.TypeOf((*MockHost)(nil).GetSelfPeer))
 }
 
-<<<<<<< HEAD
-// SendMessage mocks base method
-func (m *MockHost) SendMessage(arg0 p2p.Peer, arg1 []byte) error {
-	ret := m.ctrl.Call(m, "SendMessage", arg0, arg1)
-	ret0, _ := ret[0].(error)
-	return ret0
-}
-
-// SendMessage indicates an expected call of SendMessage
-func (mr *MockHostMockRecorder) SendMessage(arg0, arg1 interface{}) *gomock.Call {
-	return mr.mock.ctrl.RecordCallWithMethodType(mr.mock, "SendMessage", reflect.TypeOf((*MockHost)(nil).SendMessage), arg0, arg1)
-}
-
-// BindHandlerAndServe mocks base method
-func (m *MockHost) BindHandlerAndServe(handler p2p.StreamHandler) {
-	m.ctrl.Call(m, "BindHandlerAndServe", handler)
-}
-
-// BindHandlerAndServe indicates an expected call of BindHandlerAndServe
-func (mr *MockHostMockRecorder) BindHandlerAndServe(handler interface{}) *gomock.Call {
-	return mr.mock.ctrl.RecordCallWithMethodType(mr.mock, "BindHandlerAndServe", reflect.TypeOf((*MockHost)(nil).BindHandlerAndServe), handler)
-}
-
-=======
->>>>>>> 06d1c76c
 // Close mocks base method
 func (m *MockHost) Close() error {
 	ret := m.ctrl.Call(m, "Close")
